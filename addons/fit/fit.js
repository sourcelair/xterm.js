/*
 *  Fit terminal columns and rows to the dimensions of its
 *  DOM element.
 *
 *  Approach:
 *    - Rows: Truncate the division of the terminal parent element height
 *            by the terminal row height
 *
 *    - Columns: Truncate the division of the terminal parent element width by
 *               the terminal character width (apply display: inline at the
 *               terminal row and truncate its width with the current number
 *               of columns)
 */
(function (fit) {
  if (typeof exports === 'object' && typeof module === 'object') {
    /*
     * CommonJS environment
     */
<<<<<<< HEAD
    module.exports = fit(require('../../build/xterm'));
=======
    module.exports = fit(require('../../dist/xterm'));
>>>>>>> 26de9fe4
  } else if (typeof define == 'function') {
    /*
     * Require.js is available
     */
<<<<<<< HEAD
    define(['../../build/xterm'], fit);
=======
    define(['../../dist/xterm'], fit);
>>>>>>> 26de9fe4
  } else {
    /*
     * Plain browser environment
     */
    fit(window.Terminal);
  }
})(function (Xterm) {
  /**
   * This module provides methods for fitting a terminal's size to a parent container.
   *
   * @module xterm/addons/fit/fit
   */
  var exports = {};

  exports.proposeGeometry = function (term) {
    var parentElementStyle = window.getComputedStyle(term.element.parentElement),
        parentElementHeight = parseInt(parentElementStyle.getPropertyValue('height')),
        parentElementWidth = parseInt(parentElementStyle.getPropertyValue('width')),
        elementStyle = window.getComputedStyle(term.element),
        elementPaddingVer = parseInt(elementStyle.getPropertyValue('padding-top')) + parseInt(elementStyle.getPropertyValue('padding-bottom')),
        elementPaddingHor = parseInt(elementStyle.getPropertyValue('padding-right')) + parseInt(elementStyle.getPropertyValue('padding-left')),
        availableHeight = parentElementHeight - elementPaddingVer,
        availableWidth = parentElementWidth - elementPaddingHor,
        container = term.rowContainer,
        subjectRow = term.rowContainer.firstElementChild,
        contentBuffer = subjectRow.innerHTML,
        characterHeight,
        rows,
        characterWidth,
        cols,
        geometry;

    subjectRow.style.display = 'inline';
    subjectRow.innerHTML = 'W'; // Common character for measuring width, although on monospace
    characterWidth = subjectRow.getBoundingClientRect().width;
    subjectRow.style.display = ''; // Revert style before calculating height, since they differ.
    characterHeight = parseInt(subjectRow.offsetHeight);
    subjectRow.innerHTML = contentBuffer;

    rows = parseInt(availableHeight / characterHeight);
    cols = parseInt(availableWidth / characterWidth) - 1;

    geometry = {cols: cols, rows: rows};
    return geometry;
  };

  exports.fit = function (term) {
    var geometry = exports.proposeGeometry(term);

    term.resize(geometry.cols, geometry.rows);
  };

  Xterm.prototype.proposeGeometry = function () {
    return exports.proposeGeometry(this);
  };

  Xterm.prototype.fit = function () {
    return exports.fit(this);
  };

  return exports;
});<|MERGE_RESOLUTION|>--- conflicted
+++ resolved
@@ -16,20 +16,12 @@
     /*
      * CommonJS environment
      */
-<<<<<<< HEAD
-    module.exports = fit(require('../../build/xterm'));
-=======
     module.exports = fit(require('../../dist/xterm'));
->>>>>>> 26de9fe4
   } else if (typeof define == 'function') {
     /*
      * Require.js is available
      */
-<<<<<<< HEAD
-    define(['../../build/xterm'], fit);
-=======
     define(['../../dist/xterm'], fit);
->>>>>>> 26de9fe4
   } else {
     /*
      * Plain browser environment

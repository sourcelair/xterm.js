/**
 * Copyright (c) 2018 The xterm.js authors. All rights reserved.
 * @license MIT
 */

<<<<<<< HEAD
import { Terminal as ITerminalApi, ITerminalOptions, IMarker, IDisposable, ILinkMatcherOptions, ITheme, ILocalizableStrings, ITerminalAddon } from 'xterm';
import { ITerminal } from '../Types';
=======
import { Terminal as ITerminalApi, ITerminalOptions, IMarker, IDisposable, ILinkMatcherOptions, ITheme, ILocalizableStrings, IBuffer as IBufferApi, IBufferLine as IBufferLineApi, IBufferCell as IBufferCellApi } from 'xterm';
import { ITerminal, IBuffer } from '../Types';
import { IBufferLine } from '../core/Types';
>>>>>>> 0fae9bb5
import { Terminal as TerminalCore } from '../Terminal';
import * as Strings from '../Strings';
import { IEvent } from '../common/EventEmitter2';

export class Terminal implements ITerminalApi {
  private _core: ITerminal;

  constructor(options?: ITerminalOptions) {
    this._core = new TerminalCore(options);
  }

  public get onCursorMove(): IEvent<void> { return this._core.onCursorMove; }
  public get onLineFeed(): IEvent<void> { return this._core.onLineFeed; }
  public get onSelectionChange(): IEvent<void> { return this._core.onSelectionChange; }
  public get onData(): IEvent<string> { return this._core.onData; }
  public get onTitleChange(): IEvent<string> { return this._core.onTitleChange; }
  public get onScroll(): IEvent<number> { return this._core.onScroll; }
  public get onKey(): IEvent<{ key: string, domEvent: KeyboardEvent }> { return this._core.onKey; }
  public get onRender(): IEvent<{ start: number, end: number }> { return this._core.onRender; }
  public get onResize(): IEvent<{ cols: number, rows: number }> { return this._core.onResize; }

  public get element(): HTMLElement { return this._core.element; }
  public get textarea(): HTMLTextAreaElement { return this._core.textarea; }
  public get rows(): number { return this._core.rows; }
  public get cols(): number { return this._core.cols; }
  public get buffer(): IBufferApi { return new BufferApiView(this._core.buffer); }
  public get markers(): ReadonlyArray<IMarker> { return this._core.markers; }
  public blur(): void {
    this._core.blur();
  }
  public focus(): void {
    this._core.focus();
  }
  public on(type: 'blur' | 'focus' | 'linefeed' | 'selection', listener: () => void): void;
  public on(type: 'data', listener: (...args: any[]) => void): void;
  public on(type: 'key', listener: (key?: string, event?: KeyboardEvent) => void): void;
  public on(type: 'keypress' | 'keydown', listener: (event?: KeyboardEvent) => void): void;
  public on(type: 'refresh', listener: (data?: { start: number; end: number; }) => void): void;
  public on(type: 'resize', listener: (data?: { cols: number; rows: number; }) => void): void;
  public on(type: 'scroll', listener: (ydisp?: number) => void): void;
  public on(type: 'title', listener: (title?: string) => void): void;
  public on(type: string, listener: (...args: any[]) => void): void;
  public on(type: any, listener: any): void {
    this._core.on(type, listener);
  }
  public off(type: string, listener: (...args: any[]) => void): void {
    this._core.off(type, listener);
  }
  public emit(type: string, data?: any): void {
    this._core.emit(type, data);
  }
  public addDisposableListener(type: string, handler: (...args: any[]) => void): IDisposable {
    return this._core.addDisposableListener(type, handler);
  }
  public resize(columns: number, rows: number): void {
    this._core.resize(columns, rows);
  }
  public writeln(data: string): void {
    this._core.writeln(data);
  }
  public open(parent: HTMLElement): void {
    this._core.open(parent);
  }
  public attachCustomKeyEventHandler(customKeyEventHandler: (event: KeyboardEvent) => boolean): void {
    this._core.attachCustomKeyEventHandler(customKeyEventHandler);
  }
  public addCsiHandler(flag: string, callback: (params: number[], collect: string) => boolean): IDisposable {
    return this._core.addCsiHandler(flag, callback);
  }
  public addOscHandler(ident: number, callback: (data: string) => boolean): IDisposable {
    return this._core.addOscHandler(ident, callback);
  }
  public registerLinkMatcher(regex: RegExp, handler: (event: MouseEvent, uri: string) => void, options?: ILinkMatcherOptions): number {
    return this._core.registerLinkMatcher(regex, handler, options);
  }
  public deregisterLinkMatcher(matcherId: number): void {
    this._core.deregisterLinkMatcher(matcherId);
  }
  public registerCharacterJoiner(handler: (text: string) => [number, number][]): number {
    return this._core.registerCharacterJoiner(handler);
  }
  public deregisterCharacterJoiner(joinerId: number): void {
    this._core.deregisterCharacterJoiner(joinerId);
  }
  public addMarker(cursorYOffset: number): IMarker {
    return this._core.addMarker(cursorYOffset);
  }
  public hasSelection(): boolean {
    return this._core.hasSelection();
  }
  public getSelection(): string {
    return this._core.getSelection();
  }
  public clearSelection(): void {
    this._core.clearSelection();
  }
  public selectAll(): void {
    this._core.selectAll();
  }
  public selectLines(start: number, end: number): void {
    this._core.selectLines(start, end);
  }
  public dispose(): void {
    this._core.dispose();
  }
  public destroy(): void {
    this._core.destroy();
  }
  public scrollLines(amount: number): void {
    this._core.scrollLines(amount);
  }
  public scrollPages(pageCount: number): void {
    this._core.scrollPages(pageCount);
  }
  public scrollToTop(): void {
    this._core.scrollToTop();
  }
  public scrollToBottom(): void {
    this._core.scrollToBottom();
  }
  public scrollToLine(line: number): void {
    this._core.scrollToLine(line);
  }
  public clear(): void {
    this._core.clear();
  }
  public write(data: string): void {
    this._core.write(data);
  }
  public getOption(key: 'bellSound' | 'bellStyle' | 'cursorStyle' | 'fontFamily' | 'fontWeight' | 'fontWeightBold' | 'rendererType' | 'termName'): string;
  public getOption(key: 'allowTransparency' | 'cancelEvents' | 'convertEol' | 'cursorBlink' | 'debug' | 'disableStdin' | 'enableBold' | 'macOptionIsMeta' | 'rightClickSelectsWord' | 'popOnBell' | 'screenKeys' | 'useFlowControl' | 'visualBell'): boolean;
  public getOption(key: 'colors'): string[];
  public getOption(key: 'cols' | 'fontSize' | 'letterSpacing' | 'lineHeight' | 'rows' | 'tabStopWidth' | 'scrollback'): number;
  public getOption(key: 'handler'): (data: string) => void;
  public getOption(key: string): any;
  public getOption(key: any): any {
    return this._core.getOption(key);
  }
  public setOption(key: 'bellSound' | 'fontFamily' | 'termName', value: string): void;
  public setOption(key: 'fontWeight' | 'fontWeightBold', value: 'normal' | 'bold' | '100' | '200' | '300' | '400' | '500' | '600' | '700' | '800' | '900'): void;
  public setOption(key: 'bellStyle', value: 'none' | 'visual' | 'sound' | 'both'): void;
  public setOption(key: 'cursorStyle', value: 'block' | 'underline' | 'bar'): void;
  public setOption(key: 'allowTransparency' | 'cancelEvents' | 'convertEol' | 'cursorBlink' | 'debug' | 'disableStdin' | 'enableBold' | 'macOptionIsMeta' | 'rightClickSelectsWord' | 'popOnBell' | 'screenKeys' | 'useFlowControl' | 'visualBell', value: boolean): void;
  public setOption(key: 'colors', value: string[]): void;
  public setOption(key: 'fontSize' | 'letterSpacing' | 'lineHeight' | 'tabStopWidth' | 'scrollback', value: number): void;
  public setOption(key: 'handler', value: (data: string) => void): void;
  public setOption(key: 'theme', value: ITheme): void;
  public setOption(key: 'cols' | 'rows', value: number): void;
  public setOption(key: string, value: any): void;
  public setOption(key: any, value: any): void {
    this._core.setOption(key, value);
  }
  public refresh(start: number, end: number): void {
    this._core.refresh(start, end);
  }
  public reset(): void {
    this._core.reset();
  }
  public static applyAddon(addon: any): void {
    addon.apply(Terminal);
  }
  public loadAddon(addon: ITerminalAddon): void {
    return this._core.loadAddon(addon);
  }
  public static get strings(): ILocalizableStrings {
    return Strings;
  }
}

class BufferApiView implements IBufferApi {
  constructor(private _buffer: IBuffer) {}

  public get cursorY(): number { return this._buffer.y; }
  public get cursorX(): number { return this._buffer.x; }
  public get viewportY(): number { return this._buffer.ydisp; }
  public get baseY(): number { return this._buffer.ybase; }
  public get length(): number { return this._buffer.lines.length; }
  public getLine(y: number): IBufferLineApi | undefined {
    const line = this._buffer.lines.get(y);
    if (!line) {
      return undefined;
    }
    return new BufferLineApiView(line);
  }
}

class BufferLineApiView implements IBufferLineApi {
  constructor(private _line: IBufferLine) {}

  public get isWrapped(): boolean { return this._line.isWrapped; }
  public getCell(x: number): IBufferCellApi | undefined {
    if (x < 0 || x >= this._line.length) {
      return undefined;
    }
    return new BufferCellApiView(this._line, x);
  }
  public translateToString(trimRight?: boolean, startColumn?: number, endColumn?: number): string {
    return this._line.translateToString(trimRight, startColumn, endColumn);
  }
}

class BufferCellApiView implements IBufferCellApi {
  constructor(private _line: IBufferLine, private _x: number) {}
  public get char(): string { return this._line.getString(this._x); }
  public get width(): number { return this._line.getWidth(this._x); }
}<|MERGE_RESOLUTION|>--- conflicted
+++ resolved
@@ -3,14 +3,9 @@
  * @license MIT
  */
 
-<<<<<<< HEAD
-import { Terminal as ITerminalApi, ITerminalOptions, IMarker, IDisposable, ILinkMatcherOptions, ITheme, ILocalizableStrings, ITerminalAddon } from 'xterm';
-import { ITerminal } from '../Types';
-=======
-import { Terminal as ITerminalApi, ITerminalOptions, IMarker, IDisposable, ILinkMatcherOptions, ITheme, ILocalizableStrings, IBuffer as IBufferApi, IBufferLine as IBufferLineApi, IBufferCell as IBufferCellApi } from 'xterm';
+import { Terminal as ITerminalApi, ITerminalOptions, IMarker, IDisposable, ILinkMatcherOptions, ITheme, ILocalizableStrings, ITerminalAddon, IBuffer as IBufferApi, IBufferLine as IBufferLineApi, IBufferCell as IBufferCellApi } from 'xterm';
 import { ITerminal, IBuffer } from '../Types';
 import { IBufferLine } from '../core/Types';
->>>>>>> 0fae9bb5
 import { Terminal as TerminalCore } from '../Terminal';
 import * as Strings from '../Strings';
 import { IEvent } from '../common/EventEmitter2';

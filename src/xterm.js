/**
 * xterm.js: xterm, in the browser
 * Originally forked from (with the author's permission):
 *   Fabrice Bellard's javascript vt100 for jslinux:
 *   http://bellard.org/jslinux/
 *   Copyright (c) 2011 Fabrice Bellard
 *   The original design remains. The terminal itself
 *   has been extended to include xterm CSI codes, among
 *   other features.
 * @license MIT
 */

import { BufferSet } from './BufferSet';
import { CompositionHelper } from './CompositionHelper';
import { EventEmitter } from './EventEmitter';
import { Viewport } from './Viewport';
import { rightClickHandler, moveTextAreaUnderMouseCursor, pasteHandler, copyHandler } from './handlers/Clipboard';
import { CircularList } from './utils/CircularList';
import { C0 } from './EscapeSequences';
import { InputHandler } from './InputHandler';
import { Parser } from './Parser';
import { Renderer } from './Renderer';
import { Linkifier } from './Linkifier';
import { SelectionManager } from './SelectionManager';
import { CharMeasure } from './utils/CharMeasure';
import * as Browser from './utils/Browser';
import * as Mouse from './utils/Mouse';
import { CHARSETS } from './Charsets';
import { getRawByteCoords } from './utils/Mouse';
import { translateBufferLineToString } from './utils/BufferLine';

/**
 * Terminal Emulation References:
 *   http://vt100.net/
 *   http://invisible-island.net/xterm/ctlseqs/ctlseqs.txt
 *   http://invisible-island.net/xterm/ctlseqs/ctlseqs.html
 *   http://invisible-island.net/vttest/
 *   http://www.inwap.com/pdp10/ansicode.txt
 *   http://linux.die.net/man/4/console_codes
 *   http://linux.die.net/man/7/urxvt
 */

// Let it work inside Node.js for automated testing purposes.
var document = (typeof window != 'undefined') ? window.document : null;

/**
 * The amount of write requests to queue before sending an XOFF signal to the
 * pty process. This number must be small in order for ^C and similar sequences
 * to be responsive.
 */
var WRITE_BUFFER_PAUSE_THRESHOLD = 5;

/**
 * The number of writes to perform in a single batch before allowing the
 * renderer to catch up with a 0ms setTimeout.
 */
var WRITE_BATCH_SIZE = 300;

/**
 * The time between cursor blinks. This is driven by JS rather than a CSS
 * animation due to a bug in Chromium that causes it to use excessive CPU time.
 * See https://github.com/Microsoft/vscode/issues/22900
 */
var CURSOR_BLINK_INTERVAL = 600;

/**
 * Terminal
 */

/**
 * Creates a new `Terminal` object.
 *
 * @param {object} options An object containing a set of options, the available options are:
 *   - `cursorBlink` (boolean): Whether the terminal cursor blinks
 *   - `cols` (number): The number of columns of the terminal (horizontal size)
 *   - `rows` (number): The number of rows of the terminal (vertical size)
 *
 * @public
 * @class Xterm Xterm
 * @alias module:xterm/src/xterm
 */
function Terminal(options) {
  var self = this;

  if (!(this instanceof Terminal)) {
    return new Terminal(arguments[0], arguments[1], arguments[2]);
  }

  self.browser = Browser;
  self.cancel = Terminal.cancel;

  EventEmitter.call(this);

  if (typeof options === 'number') {
    options = {
      cols: arguments[0],
      rows: arguments[1],
      handler: arguments[2]
    };
  }

  options = options || {};


  Object.keys(Terminal.defaults).forEach(function(key) {
    if (options[key] == null) {
      options[key] = Terminal.options[key];

      if (Terminal[key] !== Terminal.defaults[key]) {
        options[key] = Terminal[key];
      }
    }
    self[key] = options[key];
  });

  if (options.colors.length === 8) {
    options.colors = options.colors.concat(Terminal._colors.slice(8));
  } else if (options.colors.length === 16) {
    options.colors = options.colors.concat(Terminal._colors.slice(16));
  } else if (options.colors.length === 10) {
    options.colors = options.colors.slice(0, -2).concat(
      Terminal._colors.slice(8, -2), options.colors.slice(-2));
  } else if (options.colors.length === 18) {
    options.colors = options.colors.concat(
      Terminal._colors.slice(16, -2), options.colors.slice(-2));
  }
  this.colors = options.colors;

  this.options = options;

  // this.context = options.context || window;
  // this.document = options.document || document;
  this.parent = options.body || options.parent || (
    document ? document.getElementsByTagName('body')[0] : null
  );

  this.cols = options.cols || options.geometry[0];
  this.rows = options.rows || options.geometry[1];
  this.geometry = [this.cols, this.rows];

  if (options.handler) {
    this.on('data', options.handler);
  }

  this.cursorState = 0;
  this.cursorHidden = false;
  this.convertEol;
  this.queue = '';
  this.customKeyEventHandler = null;
  this.cursorBlinkInterval = null;

  // modes
  this.applicationKeypad = false;
  this.applicationCursor = false;
  this.originMode = false;
  this.insertMode = false;
  this.wraparoundMode = true; // defaults: xterm - true, vt100 - false

  // charset
  this.charset = null;
  this.gcharset = null;
  this.glevel = 0;
  this.charsets = [null];

  // mouse properties
  this.decLocator;
  this.x10Mouse;
  this.vt200Mouse;
  this.vt300Mouse;
  this.normalMouse;
  this.mouseEvents;
  this.sendFocus;
  this.utfMouse;
  this.sgrMouse;
  this.urxvtMouse;

  // misc
  this.element;
  this.children;
  this.refreshStart;
  this.refreshEnd;
  this.savedX;
  this.savedY;
  this.savedCols;

  // stream
  this.readable = true;
  this.writable = true;

  // this.defAttr = (0 << 18) | (257 << 9) | (256 << 0);
  // this.curAttr = this.defAttr;


  this.defaultFlags = 0;
  this.defaultFgColor = 1 << 24;
  this.defaultBgColor = 1 << 24;

  this.currentFlags = this.defaultFlags;
  this.currentFgColor = this.defaultFgColor;
  this.currentBgColor = this.defaultBgColor;
  this.currentCharAttributes = null;
  this.charAttributes = [];

  this.params = [];
  this.currentParam = 0;
  this.prefix = '';
  this.postfix = '';

  this.inputHandler = new InputHandler(this);
  this.parser = new Parser(this.inputHandler, this);
  // Reuse renderer if the Terminal is being recreated via a Terminal.reset call.
  this.renderer = this.renderer || null;
  this.selectionManager = this.selectionManager || null;
  this.linkifier = this.linkifier || new Linkifier();

  // user input states
  this.writeBuffer = [];
  this.writeInProgress = false;

  /**
   * Whether _xterm.js_ sent XOFF in order to catch up with the pty process.
   * This is a distinct state from writeStopped so that if the user requested
   * XOFF via ^S that it will not automatically resume when the writeBuffer goes
   * below threshold.
   */
  this.xoffSentToCatchUp = false;

  /** Whether writing has been stopped as a result of XOFF */
  this.writeStopped = false;

  // leftover surrogate high from previous write invocation
  this.surrogate_high = '';

  // Create the terminal's buffers and set the current buffer
  this.buffers = new BufferSet(this);
  this.buffer = this.buffers.active;  // Convenience shortcut;
  this.buffers.on('activate', function (buffer) {
    this._terminal.buffer = buffer;
  });

  var i = this.rows;

  while (i--) {
    this.buffer.lines.push(this.blankLine());
  }
  // Ensure the selection manager has the correct buffer
  if (this.selectionManager) {
    this.selectionManager.setBuffer(this.buffer.lines);
  }

  this.setupStops();

  // Store if user went browsing history in scrollback
  this.userScrolling = false;
}

inherits(Terminal, EventEmitter);

/**
 * back_color_erase feature for xterm.
 */
// Terminal.prototype.eraseAttr = function() {
//   // if (this.is('screen')) return this.defAttr;
//   return (this.defAttr & ~0x1ff) | (this.curAttr & 0x1ff);
// };

/**
 * Colors
 */

// Colors 0-15
Terminal.tangoColors = [
  // dark:
  '#2e3436',
  '#cc0000',
  '#4e9a06',
  '#c4a000',
  '#3465a4',
  '#75507b',
  '#06989a',
  '#d3d7cf',
  // bright:
  '#555753',
  '#ef2929',
  '#8ae234',
  '#fce94f',
  '#729fcf',
  '#ad7fa8',
  '#34e2e2',
  '#eeeeec'
];

// Colors 0-15 + 16-255
// Much thanks to TooTallNate for writing this.
Terminal.colors = (function() {
  var colors = Terminal.tangoColors.slice()
  , r = [0x00, 0x5f, 0x87, 0xaf, 0xd7, 0xff]
  , i;

  // 16-231
  i = 0;
  for (; i < 216; i++) {
    out(r[(i / 36) % 6 | 0], r[(i / 6) % 6 | 0], r[i % 6]);
  }

  // 232-255 (grey)
  i = 0;
  for (; i < 24; i++) {
    r = 8 + i * 10;
    out(r, r, r);
  }

  function out(r, g, b) {
    colors.push('#' + hex(r) + hex(g) + hex(b));
  }

  function hex(c) {
    c = c.toString(16);
    return c.length < 2 ? '0' + c : c;
  }

  return colors;
})();

Terminal._colors = Terminal.colors.slice();

Terminal.vcolors = (function() {
  var out = []
  , colors = Terminal.colors
  , i = 0
  , color;

  for (; i < 256; i++) {
    color = parseInt(colors[i].substring(1), 16);
    out.push([
      (color >> 16) & 0xff,
      (color >> 8) & 0xff,
      color & 0xff
    ]);
  }

  return out;
})();

/**
 * Options
 */

Terminal.defaults = {
  colors: Terminal.colors,
  theme: 'default',
  convertEol: false,
  termName: 'xterm',
  geometry: [80, 24],
  cursorBlink: false,
  cursorStyle: 'block',
  visualBell: false,
  popOnBell: false,
  scrollback: 1000,
  screenKeys: false,
  debug: false,
  cancelEvents: false,
  disableStdin: false,
  useFlowControl: false,
  tabStopWidth: 8
  // programFeatures: false,
  // focusKeys: false,
};

Terminal.options = {};

Terminal.focus = null;

each(keys(Terminal.defaults), function(key) {
  Terminal[key] = Terminal.defaults[key];
  Terminal.options[key] = Terminal.defaults[key];
});

/**
 * Focus the terminal. Delegates focus handling to the terminal's DOM element.
 */
Terminal.prototype.focus = function() {
  return this.textarea.focus();
};

/**
 * Retrieves an option's value from the terminal.
 * @param {string} key The option key.
 */
Terminal.prototype.getOption = function(key) {
  if (!(key in Terminal.defaults)) {
    throw new Error('No option with key "' + key + '"');
  }

  if (typeof this.options[key] !== 'undefined') {
    return this.options[key];
  }

  return this[key];
};

/**
 * Sets an option on the terminal.
 * @param {string} key The option key.
 * @param {string} value The option value.
 */
Terminal.prototype.setOption = function(key, value) {
  if (!(key in Terminal.defaults)) {
    throw new Error('No option with key "' + key + '"');
  }
  switch (key) {
    case 'scrollback':
      if (value < this.rows) {
        let msg = 'Setting the scrollback value less than the number of rows ';

        msg += `(${this.rows}) is not allowed.`;

        console.warn(msg);
        return false;
      }

      if (this.options[key] !== value) {
        if (this.buffer.lines.length > value) {
          const amountToTrim = this.buffer.lines.length - value;
          const needsRefresh = (this.buffer.ydisp - amountToTrim < 0);
          this.buffer.lines.trimStart(amountToTrim);
          this.buffer.ybase = Math.max(this.buffer.ybase - amountToTrim, 0);
          this.buffer.ydisp = Math.max(this.buffer.ydisp - amountToTrim, 0);
          if (needsRefresh) {
            this.refresh(0, this.rows - 1);
          }
        }
        this.buffer.lines.maxLength = value;
        this.viewport.syncScrollArea();
      }
      break;
  }
  this[key] = value;
  this.options[key] = value;
  switch (key) {
    case 'cursorBlink': this.setCursorBlinking(value); break;
    case 'cursorStyle':
      // Style 'block' applies with no class
      this.element.classList.toggle(`xterm-cursor-style-underline`, value === 'underline');
      this.element.classList.toggle(`xterm-cursor-style-bar`, value === 'bar');
      break;
    case 'tabStopWidth': this.setupStops(); break;
  }
};

Terminal.prototype.restartCursorBlinking = function () {
  this.setCursorBlinking(this.options.cursorBlink);
};

Terminal.prototype.setCursorBlinking = function (enabled) {
  this.element.classList.toggle('xterm-cursor-blink', enabled);
  this.clearCursorBlinkingInterval();
  if (enabled) {
    var self = this;
    this.cursorBlinkInterval = setInterval(function () {
      self.element.classList.toggle('xterm-cursor-blink-on');
    }, CURSOR_BLINK_INTERVAL);
  }
};

Terminal.prototype.clearCursorBlinkingInterval = function () {
  this.element.classList.remove('xterm-cursor-blink-on');
  if (this.cursorBlinkInterval) {
    clearInterval(this.cursorBlinkInterval);
    this.cursorBlinkInterval = null;
  }
};

/**
 * Binds the desired focus behavior on a given terminal object.
 *
 * @static
 */
Terminal.bindFocus = function (term) {
  on(term.textarea, 'focus', function (ev) {
    if (term.sendFocus) {
      term.send(C0.ESC + '[I');
    }
    term.element.classList.add('focus');
    term.showCursor();
    term.restartCursorBlinking.apply(term);
    Terminal.focus = term;
    term.emit('focus', {terminal: term});
  });
};

/**
 * Blur the terminal. Delegates blur handling to the terminal's DOM element.
 */
Terminal.prototype.blur = function() {
  return this.textarea.blur();
};

/**
 * Binds the desired blur behavior on a given terminal object.
 *
 * @static
 */
Terminal.bindBlur = function (term) {
  on(term.textarea, 'blur', function (ev) {
    term.refresh(term.buffer.y, term.buffer.y);
    if (term.sendFocus) {
      term.send(C0.ESC + '[O');
    }
    term.element.classList.remove('focus');
    term.clearCursorBlinkingInterval.apply(term);
    Terminal.focus = null;
    term.emit('blur', {terminal: term});
  });
};

/**
 * Initialize default behavior
 */
Terminal.prototype.initGlobal = function() {
  var term = this;

  Terminal.bindKeys(this);
  Terminal.bindFocus(this);
  Terminal.bindBlur(this);

  // Bind clipboard functionality
  on(this.element, 'copy', event => {
    // If mouse events are active it means the selection manager is disabled and
    // copy should be handled by the host program.
    if (this.mouseEvents) {
      return;
    }
    copyHandler(event, term, this.selectionManager);
  });
  const pasteHandlerWrapper = event => pasteHandler(event, term);
  on(this.textarea, 'paste', pasteHandlerWrapper);
  on(this.element, 'paste', pasteHandlerWrapper);

  // Handle right click context menus
  if (term.browser.isFirefox) {
    // Firefox doesn't appear to fire the contextmenu event on right click
    on(this.element, 'mousedown', event => {
      if (event.button == 2) {
        rightClickHandler(event, this.textarea, this.selectionManager);
      }
    });
  } else {
    on(this.element, 'contextmenu', event => {
      rightClickHandler(event, this.textarea, this.selectionManager);
    });
  }

  // Move the textarea under the cursor when middle clicking on Linux to ensure
  // middle click to paste selection works. This only appears to work in Chrome
  // at the time is writing.
  if (term.browser.isLinux) {
    // Use auxclick event over mousedown the latter doesn't seem to work. Note
    // that the regular click event doesn't fire for the middle mouse button.
    on(this.element, 'auxclick', event => {
      if (event.button === 1) {
        moveTextAreaUnderMouseCursor(event, this.textarea, this.selectionManager);
      }
    });
  }
};

/**
 * Apply key handling to the terminal
 */
Terminal.bindKeys = function(term) {
  on(term.element, 'keydown', function(ev) {
    if (document.activeElement != this) {
      return;
    }
    term.keyDown(ev);
  }, true);

  on(term.element, 'keypress', function(ev) {
    if (document.activeElement != this) {
      return;
    }
    term.keyPress(ev);
  }, true);

  on(term.element, 'keyup', function(ev) {
    if (!wasMondifierKeyOnlyEvent(ev)) {
      term.focus(term);
    }
  }, true);

  on(term.textarea, 'keydown', function(ev) {
    term.keyDown(ev);
  }, true);

  on(term.textarea, 'keypress', function(ev) {
    term.keyPress(ev);
    // Truncate the textarea's value, since it is not needed
    this.value = '';
  }, true);

  on(term.textarea, 'compositionstart', term.compositionHelper.compositionstart.bind(term.compositionHelper));
  on(term.textarea, 'compositionupdate', term.compositionHelper.compositionupdate.bind(term.compositionHelper));
  on(term.textarea, 'compositionend', term.compositionHelper.compositionend.bind(term.compositionHelper));
  term.on('refresh', term.compositionHelper.updateCompositionElements.bind(term.compositionHelper));
  term.on('refresh', function (data) {
    term.queueLinkification(data.start, data.end)
  });
};


/**
 * Insert the given row to the terminal or produce a new one
 * if no row argument is passed. Return the inserted row.
 * @param {HTMLElement} row (optional) The row to append to the terminal.
 */
Terminal.prototype.insertRow = function (row) {
  if (typeof row != 'object') {
    row = document.createElement('div');
  }

  this.rowContainer.appendChild(row);
  this.children.push(row);

  return row;
};

/**
 * Opens the terminal within an element.
 *
 * @param {HTMLElement} parent The element to create the terminal within.
 * @param {boolean} focus Focus the terminal, after it gets instantiated in the DOM
 */
Terminal.prototype.open = function(parent, focus) {
  var self=this, i=0, div;

  this.parent = parent || this.parent;

  if (!this.parent) {
    throw new Error('Terminal requires a parent element.');
  }

  // Grab global elements
  this.context = this.parent.ownerDocument.defaultView;
  this.document = this.parent.ownerDocument;
  this.body = this.document.getElementsByTagName('body')[0];

  //Create main element container
  this.element = this.document.createElement('div');
  this.element.classList.add('terminal');
  this.element.classList.add('xterm');
  this.element.classList.add('xterm-theme-' + this.theme);
  this.setCursorBlinking(this.options.cursorBlink);

  this.element.setAttribute('tabindex', 0);

  this.viewportElement = document.createElement('div');
  this.viewportElement.classList.add('xterm-viewport');
  this.element.appendChild(this.viewportElement);
  this.viewportScrollArea = document.createElement('div');
  this.viewportScrollArea.classList.add('xterm-scroll-area');
  this.viewportElement.appendChild(this.viewportScrollArea);

  // Create the selection container.
  this.selectionContainer = document.createElement('div');
  this.selectionContainer.classList.add('xterm-selection');
  this.element.appendChild(this.selectionContainer);

  // Create the container that will hold the lines of the terminal and then
  // produce the lines the lines.
  this.rowContainer = document.createElement('div');
  this.rowContainer.classList.add('xterm-rows');
  this.element.appendChild(this.rowContainer);
  this.children = [];
  this.linkifier.attachToDom(document, this.children);

  // Create the container that will hold helpers like the textarea for
  // capturing DOM Events. Then produce the helpers.
  this.helperContainer = document.createElement('div');
  this.helperContainer.classList.add('xterm-helpers');
  // TODO: This should probably be inserted once it's filled to prevent an additional layout
  this.element.appendChild(this.helperContainer);
  this.textarea = document.createElement('textarea');
  this.textarea.classList.add('xterm-helper-textarea');
  this.textarea.setAttribute('autocorrect', 'off');
  this.textarea.setAttribute('autocapitalize', 'off');
  this.textarea.setAttribute('spellcheck', 'false');
  this.textarea.tabIndex = 0;
  this.textarea.addEventListener('focus', function() {
    self.emit('focus', {terminal: self});
  });
  this.textarea.addEventListener('blur', function() {
    self.emit('blur', {terminal: self});
  });
  this.helperContainer.appendChild(this.textarea);

  this.compositionView = document.createElement('div');
  this.compositionView.classList.add('composition-view');
  this.compositionHelper = new CompositionHelper(this.textarea, this.compositionView, this);
  this.helperContainer.appendChild(this.compositionView);

  this.charSizeStyleElement = document.createElement('style');
  this.helperContainer.appendChild(this.charSizeStyleElement);

  for (; i < this.rows; i++) {
    this.insertRow();
  }
  this.parent.appendChild(this.element);

  this.charMeasure = new CharMeasure(document, this.helperContainer);
  this.charMeasure.on('charsizechanged', function () {
    self.updateCharSizeStyles();
  });
  this.charMeasure.measure();

  this.viewport = new Viewport(this, this.viewportElement, this.viewportScrollArea, this.charMeasure);
  this.renderer = new Renderer(this);
  this.selectionManager = new SelectionManager(
    this, this.buffer.lines, this.rowContainer, this.charMeasure
  );
  this.selectionManager.on('refresh', data => {
    this.renderer.refreshSelection(data.start, data.end);
  });
  this.selectionManager.on('newselection', text => {
    // If there's a new selection, put it into the textarea, focus and select it
    // in order to register it as a selection on the OS. This event is fired
    // only on Linux to enable middle click to paste selection.
    this.textarea.value = text;
    this.textarea.focus();
    this.textarea.select();
  });
  this.on('scroll', () => this.selectionManager.refresh());
  this.viewportElement.addEventListener('scroll', () => this.selectionManager.refresh());

  // Setup loop that draws to screen
  this.refresh(0, this.rows - 1);

  // Initialize global actions that
  // need to be taken on the document.
  this.initGlobal();

  /**
   * Automatic focus functionality.
   * TODO: Default to `false` starting with xterm.js 3.0.
   */
  if (typeof focus == 'undefined') {
    let message = 'You did not pass the `focus` argument in `Terminal.prototype.open()`.\n';

    message += 'The `focus` argument now defaults to `true` but starting with xterm.js 3.0 ';
    message += 'it will default to `false`.';

    console.warn(message);
    focus = true;
  }

  if (focus) {
    this.focus();
  }

  on(this.element, 'click', function() {
    var selection = document.getSelection(),
        collapsed = selection.isCollapsed,
        isRange = typeof collapsed == 'boolean' ? !collapsed : selection.type == 'Range';
    if (!isRange) {
      self.focus();
    }
  });

  // Listen for mouse events and translate
  // them into terminal mouse protocols.
  this.bindMouse();

  /**
   * This event is emitted when terminal has completed opening.
   *
   * @event open
   */
  this.emit('open');
};


/**
 * Attempts to load an add-on using CommonJS or RequireJS (whichever is available).
 * @param {string} addon The name of the addon to load
 * @static
 */
Terminal.loadAddon = function(addon, callback) {
  if (typeof exports === 'object' && typeof module === 'object') {
    // CommonJS
    return require('./addons/' + addon + '/' + addon);
  } else if (typeof define == 'function') {
    // RequireJS
    return require(['./addons/' + addon + '/' + addon], callback);
  } else {
    console.error('Cannot load a module without a CommonJS or RequireJS environment.');
    return false;
  }
};

/**
 * Updates the helper CSS class with any changes necessary after the terminal's
 * character width has been changed.
 */
Terminal.prototype.updateCharSizeStyles = function() {
  this.charSizeStyleElement.textContent =
      `.xterm-wide-char{width:${this.charMeasure.width * 2}px;}` +
      `.xterm-normal-char{width:${this.charMeasure.width}px;}` +
      `.xterm-rows > div{height:${this.charMeasure.height}px;}`;
}

/**
 * XTerm mouse events
 * http://invisible-island.net/xterm/ctlseqs/ctlseqs.html#Mouse%20Tracking
 * To better understand these
 * the xterm code is very helpful:
 * Relevant files:
 *   button.c, charproc.c, misc.c
 * Relevant functions in xterm/button.c:
 *   BtnCode, EmitButtonCode, EditorButton, SendMousePosition
 */
Terminal.prototype.bindMouse = function() {
  var el = this.element, self = this, pressed = 32;

  // mouseup, mousedown, wheel
  // left click: ^[[M 3<^[[M#3<
  // wheel up: ^[[M`3>
  function sendButton(ev) {
    var button
    , pos;

    // get the xterm-style button
    button = getButton(ev);

    // get mouse coordinates
    pos = getRawByteCoords(ev, self.rowContainer, self.charMeasure, self.cols, self.rows);
    if (!pos) return;

    sendEvent(button, pos);

    switch (ev.overrideType || ev.type) {
      case 'mousedown':
        pressed = button;
        break;
      case 'mouseup':
        // keep it at the left
        // button, just in case.
        pressed = 32;
        break;
      case 'wheel':
        // nothing. don't
        // interfere with
        // `pressed`.
        break;
    }
  }

  // motion example of a left click:
  // ^[[M 3<^[[M@4<^[[M@5<^[[M@6<^[[M@7<^[[M#7<
  function sendMove(ev) {
    var button = pressed
    , pos;

    pos = getRawByteCoords(ev, self.rowContainer, self.charMeasure, self.cols, self.rows);
    if (!pos) return;

    // buttons marked as motions
    // are incremented by 32
    button += 32;

    sendEvent(button, pos);
  }

  // encode button and
  // position to characters
  function encode(data, ch) {
    if (!self.utfMouse) {
      if (ch === 255) return data.push(0);
      if (ch > 127) ch = 127;
      data.push(ch);
    } else {
      if (ch === 2047) return data.push(0);
      if (ch < 127) {
        data.push(ch);
      } else {
        if (ch > 2047) ch = 2047;
        data.push(0xC0 | (ch >> 6));
        data.push(0x80 | (ch & 0x3F));
      }
    }
  }

  // send a mouse event:
  // regular/utf8: ^[[M Cb Cx Cy
  // urxvt: ^[[ Cb ; Cx ; Cy M
  // sgr: ^[[ Cb ; Cx ; Cy M/m
  // vt300: ^[[ 24(1/3/5)~ [ Cx , Cy ] \r
  // locator: CSI P e ; P b ; P r ; P c ; P p & w
  function sendEvent(button, pos) {
    // self.emit('mouse', {
    //   x: pos.x - 32,
    //   y: pos.x - 32,
    //   button: button
    // });

    if (self.vt300Mouse) {
      // NOTE: Unstable.
      // http://www.vt100.net/docs/vt3xx-gp/chapter15.html
      button &= 3;
      pos.x -= 32;
      pos.y -= 32;
      var data = C0.ESC + '[24';
      if (button === 0) data += '1';
      else if (button === 1) data += '3';
      else if (button === 2) data += '5';
      else if (button === 3) return;
      else data += '0';
      data += '~[' + pos.x + ',' + pos.y + ']\r';
      self.send(data);
      return;
    }

    if (self.decLocator) {
      // NOTE: Unstable.
      button &= 3;
      pos.x -= 32;
      pos.y -= 32;
      if (button === 0) button = 2;
      else if (button === 1) button = 4;
      else if (button === 2) button = 6;
      else if (button === 3) button = 3;
      self.send(C0.ESC + '['
                + button
                + ';'
                + (button === 3 ? 4 : 0)
                + ';'
                + pos.y
                + ';'
                + pos.x
                + ';'
                + (pos.page || 0)
                + '&w');
      return;
    }

    if (self.urxvtMouse) {
      pos.x -= 32;
      pos.y -= 32;
      pos.x++;
      pos.y++;
      self.send(C0.ESC + '[' + button + ';' + pos.x + ';' + pos.y + 'M');
      return;
    }

    if (self.sgrMouse) {
      pos.x -= 32;
      pos.y -= 32;
      self.send(C0.ESC + '[<'
                + (((button & 3) === 3 ? button & ~3 : button) - 32)
                + ';'
                + pos.x
                + ';'
                + pos.y
                + ((button & 3) === 3 ? 'm' : 'M'));
      return;
    }

    var data = [];

    encode(data, button);
    encode(data, pos.x);
    encode(data, pos.y);

    self.send(C0.ESC + '[M' + String.fromCharCode.apply(String, data));
  }

  function getButton(ev) {
    var button
    , shift
    , meta
    , ctrl
    , mod;

    // two low bits:
    // 0 = left
    // 1 = middle
    // 2 = right
    // 3 = release
    // wheel up/down:
    // 1, and 2 - with 64 added
    switch (ev.overrideType || ev.type) {
      case 'mousedown':
        button = ev.button != null
          ? +ev.button
        : ev.which != null
          ? ev.which - 1
        : null;

        if (self.browser.isMSIE) {
          button = button === 1 ? 0 : button === 4 ? 1 : button;
        }
        break;
      case 'mouseup':
        button = 3;
        break;
      case 'DOMMouseScroll':
        button = ev.detail < 0
          ? 64
        : 65;
        break;
      case 'wheel':
        button = ev.wheelDeltaY > 0
          ? 64
        : 65;
        break;
    }

    // next three bits are the modifiers:
    // 4 = shift, 8 = meta, 16 = control
    shift = ev.shiftKey ? 4 : 0;
    meta = ev.metaKey ? 8 : 0;
    ctrl = ev.ctrlKey ? 16 : 0;
    mod = shift | meta | ctrl;

    // no mods
    if (self.vt200Mouse) {
      // ctrl only
      mod &= ctrl;
    } else if (!self.normalMouse) {
      mod = 0;
    }

    // increment to SP
    button = (32 + (mod << 2)) + button;

    return button;
  }

  on(el, 'mousedown', function(ev) {
    if (!self.mouseEvents) return;

    // send the button
    sendButton(ev);

    // ensure focus
    self.focus();

    // fix for odd bug
    //if (self.vt200Mouse && !self.normalMouse) {
    if (self.vt200Mouse) {
      ev.overrideType = 'mouseup';
      sendButton(ev);
      return self.cancel(ev);
    }

    // bind events
    if (self.normalMouse) on(self.document, 'mousemove', sendMove);

    // x10 compatibility mode can't send button releases
    if (!self.x10Mouse) {
      on(self.document, 'mouseup', function up(ev) {
        sendButton(ev);
        if (self.normalMouse) off(self.document, 'mousemove', sendMove);
        off(self.document, 'mouseup', up);
        return self.cancel(ev);
      });
    }

    return self.cancel(ev);
  });

  //if (self.normalMouse) {
  //  on(self.document, 'mousemove', sendMove);
  //}

  on(el, 'wheel', function(ev) {
    if (!self.mouseEvents) return;
    if (self.x10Mouse
        || self.vt300Mouse
        || self.decLocator) return;
    sendButton(ev);
    return self.cancel(ev);
  });

  // allow wheel scrolling in
  // the shell for example
  on(el, 'wheel', function(ev) {
    if (self.mouseEvents) return;
    self.viewport.onWheel(ev);
    return self.cancel(ev);
  });

  on(el, 'touchstart', function(ev) {
    if (self.mouseEvents) return;
    self.viewport.onTouchStart(ev);
    return self.cancel(ev);
  });

  on(el, 'touchmove', function(ev) {
    if (self.mouseEvents) return;
    self.viewport.onTouchMove(ev);
    return self.cancel(ev);
  });
};

/**
 * Destroys the terminal.
 */
Terminal.prototype.destroy = function() {
  this.readable = false;
  this.writable = false;
  this._events = {};
  this.handler = function() {};
  this.write = function() {};
  if (this.element && this.element.parentNode) {
    this.element.parentNode.removeChild(this.element);
  }
  //this.emit('close');
};

/**
 * Tells the renderer to refresh terminal content between two rows (inclusive) at the next
 * opportunity.
 * @param {number} start The row to start from (between 0 and this.rows - 1).
 * @param {number} end The row to end at (between start and this.rows - 1).
 */
Terminal.prototype.refresh = function(start, end) {
  if (this.renderer) {
    this.renderer.queueRefresh(start, end);
  }
};

/**
 * Queues linkification for the specified rows.
 * @param {number} start The row to start from (between 0 and this.rows - 1).
 * @param {number} end The row to end at (between start and this.rows - 1).
 */
Terminal.prototype.queueLinkification = function(start, end) {
  if (this.linkifier) {
    for (let i = start; i <= end; i++) {
      this.linkifier.linkifyRow(i);
    }
  }
};

/**
 * Display the cursor element
 */
Terminal.prototype.showCursor = function() {
  if (!this.cursorState) {
    this.cursorState = 1;
    this.refresh(this.buffer.y, this.buffer.y);
  }
};

/**
 * Scroll the terminal down 1 row, creating a blank line.
 * @param {boolean} isWrapped Whether the new line is wrapped from the previous
 * line.
 */
Terminal.prototype.scroll = function(isWrapped) {
  var row;

  // Make room for the new row in lines
  if (this.buffer.lines.length === this.buffer.lines.maxLength) {
    this.buffer.lines.trimStart(1);
    this.buffer.ybase--;
    if (this.buffer.ydisp !== 0) {
      this.buffer.ydisp--;
    }
  }

  this.buffer.ybase++;

  // TODO: Why is this done twice?
  if (!this.userScrolling) {
    this.buffer.ydisp = this.buffer.ybase;
  }

  // last line
  row = this.buffer.ybase + this.rows - 1;

  // subtract the bottom scroll region
  row -= this.rows - 1 - this.buffer.scrollBottom;

  if (row === this.buffer.lines.length) {
    // Optimization: pushing is faster than splicing when they amount to the same behavior
    this.buffer.lines.push(this.blankLine(undefined, isWrapped));
  } else {
    // add our new line
    this.buffer.lines.splice(row, 0, this.blankLine(undefined, isWrapped));
  }

  if (this.buffer.scrollTop !== 0) {
    if (this.buffer.ybase !== 0) {
      this.buffer.ybase--;
      if (!this.userScrolling) {
        this.buffer.ydisp = this.buffer.ybase;
      }
    }
    this.buffer.lines.splice(this.buffer.ybase + this.buffer.scrollTop, 1);
  }

  // this.maxRange();
  this.updateRange(this.buffer.scrollTop);
  this.updateRange(this.buffer.scrollBottom);

  /**
   * This event is emitted whenever the terminal is scrolled.
   * The one parameter passed is the new y display position.
   *
   * @event scroll
   */
  this.emit('scroll', this.buffer.ydisp);
};

Terminal.prototype.finalizeCharAttributes = function() {
  if (!this.currentCharAttributes) {
    return;
  }
  this.currentCharAttributes.x2 = this.x;
  this.currentCharAttributes.y2 = this.ybase + this.y;
  this.currentCharAttributes = null;
}

/**
 * Scroll the display of the terminal
 * @param {number} disp The number of lines to scroll down (negatives scroll up).
 * @param {boolean} suppressScrollEvent Don't emit the scroll event as scrollDisp. This is used
 * to avoid unwanted events being handled by the veiwport when the event was triggered from the
 * viewport originally.
 */
Terminal.prototype.scrollDisp = function(disp, suppressScrollEvent) {
  if (disp < 0) {
    if (this.buffer.ydisp === 0) {
      return;
    }
    this.userScrolling = true;
  } else if (disp + this.buffer.ydisp >= this.buffer.ybase) {
    this.userScrolling = false;
  }

  const oldYdisp = this.buffer.ydisp;
  this.buffer.ydisp = Math.max(Math.min(this.buffer.ydisp + disp, this.buffer.ybase), 0);

  // No change occurred, don't trigger scroll/refresh
  if (oldYdisp === this.buffer.ydisp) {
    return;
  }

  if (!suppressScrollEvent) {
    this.emit('scroll', this.buffer.ydisp);
  }

  this.refresh(0, this.rows - 1);
};

/**
 * Scroll the display of the terminal by a number of pages.
 * @param {number} pageCount The number of pages to scroll (negative scrolls up).
 */
Terminal.prototype.scrollPages = function(pageCount) {
  this.scrollDisp(pageCount * (this.rows - 1));
};

/**
 * Scrolls the display of the terminal to the top.
 */
Terminal.prototype.scrollToTop = function() {
  this.scrollDisp(-this.buffer.ydisp);
};

/**
 * Scrolls the display of the terminal to the bottom.
 */
Terminal.prototype.scrollToBottom = function() {
  this.scrollDisp(this.buffer.ybase - this.buffer.ydisp);
};

/**
 * Writes text to the terminal.
 * @param {string} data The text to write to the terminal.
 */
Terminal.prototype.write = function(data) {
  this.writeBuffer.push(data);

  // Send XOFF to pause the pty process if the write buffer becomes too large so
  // xterm.js can catch up before more data is sent. This is necessary in order
  // to keep signals such as ^C responsive.
  if (this.options.useFlowControl && !this.xoffSentToCatchUp && this.writeBuffer.length >= WRITE_BUFFER_PAUSE_THRESHOLD) {
    // XOFF - stop pty pipe
    // XON will be triggered by emulator before processing data chunk
    this.send(C0.DC3);
    this.xoffSentToCatchUp = true;
  }

  if (!this.writeInProgress && this.writeBuffer.length > 0) {
    // Kick off a write which will write all data in sequence recursively
    this.writeInProgress = true;
    // Kick off an async innerWrite so more writes can come in while processing data
    var self = this;
    setTimeout(function () {
      self.innerWrite();
    });
  }
};

Terminal.prototype.innerWrite = function() {
  var writeBatch = this.writeBuffer.splice(0, WRITE_BATCH_SIZE);
  while (writeBatch.length > 0) {
    var data = writeBatch.shift();
    var l = data.length, i = 0, j, cs, ch, code, low, ch_width, row;

    // If XOFF was sent in order to catch up with the pty process, resume it if
    // the writeBuffer is empty to allow more data to come in.
    if (this.xoffSentToCatchUp && writeBatch.length === 0 && this.writeBuffer.length === 0) {
      this.send(C0.DC1);
      this.xoffSentToCatchUp = false;
    }

    this.refreshStart = this.buffer.y;
    this.refreshEnd = this.buffer.y;

    // HACK: Set the parser state based on it's state at the time of return.
    // This works around the bug #662 which saw the parser state reset in the
    // middle of parsing escape sequence in two chunks. For some reason the
    // state of the parser resets to 0 after exiting parser.parse. This change
    // just sets the state back based on the correct return statement.
    var state = this.parser.parse(data);
    this.parser.setState(state);

    this.updateRange(this.buffer.y);
    this.refresh(this.refreshStart, this.refreshEnd);
  }
  if (this.writeBuffer.length > 0) {
    // Allow renderer to catch up before processing the next batch
    var self = this;
    setTimeout(function () {
      self.innerWrite();
    }, 0);
  } else {
    this.writeInProgress = false;
  }
};

/**
 * Writes text to the terminal, followed by a break line character (\n).
 * @param {string} data The text to write to the terminal.
 */
Terminal.prototype.writeln = function(data) {
  this.write(data + '\r\n');
};

/**
 * DEPRECATED: only for backward compatibility. Please use attachCustomKeyEventHandler() instead.
 * @param {function} customKeydownHandler The custom KeyboardEvent handler to attach. This is a
 *   function that takes a KeyboardEvent, allowing consumers to stop propogation and/or prevent
 *   the default action. The function returns whether the event should be processed by xterm.js.
 */
Terminal.prototype.attachCustomKeydownHandler = function(customKeydownHandler) {
  let message = 'attachCustomKeydownHandler() is DEPRECATED and will be removed soon. Please use attachCustomKeyEventHandler() instead.';
  console.warn(message);
  this.attachCustomKeyEventHandler(customKeydownHandler);
};

/**
 * Attaches a custom key event handler which is run before keys are processed, giving consumers of
 * xterm.js ultimate control as to what keys should be processed by the terminal and what keys
 * should not.
 * @param {function} customKeyEventHandler The custom KeyboardEvent handler to attach. This is a
 *   function that takes a KeyboardEvent, allowing consumers to stop propogation and/or prevent
 *   the default action. The function returns whether the event should be processed by xterm.js.
 */
Terminal.prototype.attachCustomKeyEventHandler = function(customKeyEventHandler) {
  this.customKeyEventHandler = customKeyEventHandler;
};

/**
 * Attaches a http(s) link handler, forcing web links to behave differently to
 * regular <a> tags. This will trigger a refresh as links potentially need to be
 * reconstructed. Calling this with null will remove the handler.
 * @param {LinkMatcherHandler} handler The handler callback function.
 */
Terminal.prototype.setHypertextLinkHandler = function(handler) {
  if (!this.linkifier) {
    throw new Error('Cannot attach a hypertext link handler before Terminal.open is called');
  }
  this.linkifier.setHypertextLinkHandler(handler);
  // Refresh to force links to refresh
  this.refresh(0, this.rows - 1);
};

/**
 * Attaches a validation callback for hypertext links. This is useful to use
 * validation logic or to do something with the link's element and url.
 * @param {LinkMatcherValidationCallback} callback The callback to use, this can
 * be cleared with null.
 */
Terminal.prototype.setHypertextValidationCallback = function(callback) {
  if (!this.linkifier) {
    throw new Error('Cannot attach a hypertext validation callback before Terminal.open is called');
  }
  this.linkifier.setHypertextValidationCallback(callback);
  // Refresh to force links to refresh
  this.refresh(0, this.rows - 1);
};

/**
   * Registers a link matcher, allowing custom link patterns to be matched and
   * handled.
   * @param {RegExp} regex The regular expression to search for, specifically
   * this searches the textContent of the rows. You will want to use \s to match
   * a space ' ' character for example.
   * @param {LinkMatcherHandler} handler The callback when the link is called.
   * @param {LinkMatcherOptions} [options] Options for the link matcher.
   * @return {number} The ID of the new matcher, this can be used to deregister.
 */
Terminal.prototype.registerLinkMatcher = function(regex, handler, options) {
  if (this.linkifier) {
    var matcherId = this.linkifier.registerLinkMatcher(regex, handler, options);
    this.refresh(0, this.rows - 1);
    return matcherId;
  }
};

/**
 * Deregisters a link matcher if it has been registered.
 * @param {number} matcherId The link matcher's ID (returned after register)
 */
Terminal.prototype.deregisterLinkMatcher = function(matcherId) {
  if (this.linkifier) {
    if (this.linkifier.deregisterLinkMatcher(matcherId)) {
      this.refresh(0, this.rows - 1);
    }
  }
};

/**
 * Gets whether the terminal has an active selection.
 */
Terminal.prototype.hasSelection = function() {
  return this.selectionManager ? this.selectionManager.hasSelection : false;
};

/**
 * Gets the terminal's current selection, this is useful for implementing copy
 * behavior outside of xterm.js.
 */
Terminal.prototype.getSelection = function() {
  return this.selectionManager ? this.selectionManager.selectionText : '';
};

/**
 * Clears the current terminal selection.
 */
Terminal.prototype.clearSelection = function() {
  if (this.selectionManager) {
    this.selectionManager.clearSelection();
  }
};

/**
 * Selects all text within the terminal.
 */
Terminal.prototype.selectAll = function() {
  if (this.selectionManager) {
    this.selectionManager.selectAll();
  }
};

/**
 * Handle a keydown event
 * Key Resources:
 *   - https://developer.mozilla.org/en-US/docs/DOM/KeyboardEvent
 * @param {KeyboardEvent} ev The keydown event to be handled.
 */
Terminal.prototype.keyDown = function(ev) {
  if (this.customKeyEventHandler && this.customKeyEventHandler(ev) === false) {
    return false;
  }

  this.restartCursorBlinking();

  if (!this.compositionHelper.keydown.bind(this.compositionHelper)(ev)) {
    if (this.buffer.ybase !== this.buffer.ydisp) {
      this.scrollToBottom();
    }
    return false;
  }

  var self = this;
  var result = this.evaluateKeyEscapeSequence(ev);

  if (result.key === C0.DC3) { // XOFF
    this.writeStopped = true;
  } else if (result.key === C0.DC1) { // XON
    this.writeStopped = false;
  }

  if (result.scrollDisp) {
    this.scrollDisp(result.scrollDisp);
    return this.cancel(ev, true);
  }

  if (isThirdLevelShift(this, ev)) {
    return true;
  }

  if (result.cancel) {
    // The event is canceled at the end already, is this necessary?
    this.cancel(ev, true);
  }

  if (!result.key) {
    return true;
  }

  this.emit('keydown', ev);
  this.emit('key', result.key, ev);
  this.showCursor();
  this.handler(result.key);

  return this.cancel(ev, true);
};

/**
 * Returns an object that determines how a KeyboardEvent should be handled. The key of the
 * returned value is the new key code to pass to the PTY.
 *
 * Reference: http://invisible-island.net/xterm/ctlseqs/ctlseqs.html
 * @param {KeyboardEvent} ev The keyboard event to be translated to key escape sequence.
 */
Terminal.prototype.evaluateKeyEscapeSequence = function(ev) {
  var result = {
    // Whether to cancel event propogation (NOTE: this may not be needed since the event is
    // canceled at the end of keyDown
    cancel: false,
    // The new key even to emit
    key: undefined,
    // The number of characters to scroll, if this is defined it will cancel the event
    scrollDisp: undefined
  };
  var modifiers = ev.shiftKey << 0 | ev.altKey << 1 | ev.ctrlKey << 2 | ev.metaKey << 3;
  switch (ev.keyCode) {
    case 8:
      // backspace
      if (ev.shiftKey) {
        result.key = C0.BS; // ^H
        break;
      }
      result.key = C0.DEL; // ^?
      break;
    case 9:
      // tab
      if (ev.shiftKey) {
        result.key = C0.ESC + '[Z';
        break;
      }
      result.key = C0.HT;
      result.cancel = true;
      break;
    case 13:
      // return/enter
      result.key = C0.CR;
      result.cancel = true;
      break;
    case 27:
      // escape
      result.key = C0.ESC;
      result.cancel = true;
      break;
    case 37:
      // left-arrow
      if (modifiers) {
        result.key = C0.ESC + '[1;' + (modifiers + 1) + 'D';
        // HACK: Make Alt + left-arrow behave like Ctrl + left-arrow: move one word backwards
        // http://unix.stackexchange.com/a/108106
        // macOS uses different escape sequences than linux
        if (result.key == C0.ESC + '[1;3D') {
          result.key = (this.browser.isMac) ? C0.ESC + 'b' : C0.ESC + '[1;5D';
        }
      } else if (this.applicationCursor) {
        result.key = C0.ESC + 'OD';
      } else {
        result.key = C0.ESC + '[D';
      }
      break;
    case 39:
      // right-arrow
      if (modifiers) {
        result.key = C0.ESC + '[1;' + (modifiers + 1) + 'C';
        // HACK: Make Alt + right-arrow behave like Ctrl + right-arrow: move one word forward
        // http://unix.stackexchange.com/a/108106
        // macOS uses different escape sequences than linux
        if (result.key == C0.ESC + '[1;3C') {
          result.key = (this.browser.isMac) ? C0.ESC + 'f' : C0.ESC + '[1;5C';
        }
      } else if (this.applicationCursor) {
        result.key = C0.ESC + 'OC';
      } else {
        result.key = C0.ESC + '[C';
      }
      break;
    case 38:
      // up-arrow
      if (modifiers) {
        result.key = C0.ESC + '[1;' + (modifiers + 1) + 'A';
        // HACK: Make Alt + up-arrow behave like Ctrl + up-arrow
        // http://unix.stackexchange.com/a/108106
        if (result.key == C0.ESC + '[1;3A') {
          result.key = C0.ESC + '[1;5A';
        }
      } else if (this.applicationCursor) {
        result.key = C0.ESC + 'OA';
      } else {
        result.key = C0.ESC + '[A';
      }
      break;
    case 40:
      // down-arrow
      if (modifiers) {
        result.key = C0.ESC + '[1;' + (modifiers + 1) + 'B';
        // HACK: Make Alt + down-arrow behave like Ctrl + down-arrow
        // http://unix.stackexchange.com/a/108106
        if (result.key == C0.ESC + '[1;3B') {
          result.key = C0.ESC + '[1;5B';
        }
      } else if (this.applicationCursor) {
        result.key = C0.ESC + 'OB';
      } else {
        result.key = C0.ESC + '[B';
      }
      break;
    case 45:
      // insert
      if (!ev.shiftKey && !ev.ctrlKey) {
        // <Ctrl> or <Shift> + <Insert> are used to
        // copy-paste on some systems.
        result.key = C0.ESC + '[2~';
      }
      break;
    case 46:
      // delete
      if (modifiers) {
        result.key = C0.ESC + '[3;' + (modifiers + 1) + '~';
      } else {
        result.key = C0.ESC + '[3~';
      }
      break;
    case 36:
      // home
      if (modifiers)
        result.key = C0.ESC + '[1;' + (modifiers + 1) + 'H';
      else if (this.applicationCursor)
        result.key = C0.ESC + 'OH';
      else
        result.key = C0.ESC + '[H';
      break;
    case 35:
      // end
      if (modifiers)
        result.key = C0.ESC + '[1;' + (modifiers + 1) + 'F';
      else if (this.applicationCursor)
        result.key = C0.ESC + 'OF';
      else
        result.key = C0.ESC + '[F';
      break;
    case 33:
      // page up
      if (ev.shiftKey) {
        result.scrollDisp = -(this.rows - 1);
      } else {
        result.key = C0.ESC + '[5~';
      }
      break;
    case 34:
      // page down
      if (ev.shiftKey) {
        result.scrollDisp = this.rows - 1;
      } else {
        result.key = C0.ESC + '[6~';
      }
      break;
    case 112:
      // F1-F12
      if (modifiers) {
        result.key = C0.ESC + '[1;' + (modifiers + 1) + 'P';
      } else {
        result.key = C0.ESC + 'OP';
      }
      break;
    case 113:
      if (modifiers) {
        result.key = C0.ESC + '[1;' + (modifiers + 1) + 'Q';
      } else {
        result.key = C0.ESC + 'OQ';
      }
      break;
    case 114:
      if (modifiers) {
        result.key = C0.ESC + '[1;' + (modifiers + 1) + 'R';
      } else {
        result.key = C0.ESC + 'OR';
      }
      break;
    case 115:
      if (modifiers) {
        result.key = C0.ESC + '[1;' + (modifiers + 1) + 'S';
      } else {
        result.key = C0.ESC + 'OS';
      }
      break;
    case 116:
      if (modifiers) {
        result.key = C0.ESC + '[15;' + (modifiers + 1) + '~';
      } else {
        result.key = C0.ESC + '[15~';
      }
      break;
    case 117:
      if (modifiers) {
        result.key = C0.ESC + '[17;' + (modifiers + 1) + '~';
      } else {
        result.key = C0.ESC + '[17~';
      }
      break;
    case 118:
      if (modifiers) {
        result.key = C0.ESC + '[18;' + (modifiers + 1) + '~';
      } else {
        result.key = C0.ESC + '[18~';
      }
      break;
    case 119:
      if (modifiers) {
        result.key = C0.ESC + '[19;' + (modifiers + 1) + '~';
      } else {
        result.key = C0.ESC + '[19~';
      }
      break;
    case 120:
      if (modifiers) {
        result.key = C0.ESC + '[20;' + (modifiers + 1) + '~';
      } else {
        result.key = C0.ESC + '[20~';
      }
      break;
    case 121:
      if (modifiers) {
        result.key = C0.ESC + '[21;' + (modifiers + 1) + '~';
      } else {
        result.key = C0.ESC + '[21~';
      }
      break;
    case 122:
      if (modifiers) {
        result.key = C0.ESC + '[23;' + (modifiers + 1) + '~';
      } else {
        result.key = C0.ESC + '[23~';
      }
      break;
    case 123:
      if (modifiers) {
        result.key = C0.ESC + '[24;' + (modifiers + 1) + '~';
      } else {
        result.key = C0.ESC + '[24~';
      }
      break;
    default:
      // a-z and space
      if (ev.ctrlKey && !ev.shiftKey && !ev.altKey && !ev.metaKey) {
        if (ev.keyCode >= 65 && ev.keyCode <= 90) {
          result.key = String.fromCharCode(ev.keyCode - 64);
        } else if (ev.keyCode === 32) {
          // NUL
          result.key = String.fromCharCode(0);
        } else if (ev.keyCode >= 51 && ev.keyCode <= 55) {
          // escape, file sep, group sep, record sep, unit sep
          result.key = String.fromCharCode(ev.keyCode - 51 + 27);
        } else if (ev.keyCode === 56) {
          // delete
          result.key = String.fromCharCode(127);
        } else if (ev.keyCode === 219) {
          // ^[ - Control Sequence Introducer (CSI)
          result.key = String.fromCharCode(27);
        } else if (ev.keyCode === 220) {
          // ^\ - String Terminator (ST)
          result.key = String.fromCharCode(28);
        } else if (ev.keyCode === 221) {
          // ^] - Operating System Command (OSC)
          result.key = String.fromCharCode(29);
        }
      } else if (!this.browser.isMac && ev.altKey && !ev.ctrlKey && !ev.metaKey) {
        // On Mac this is a third level shift. Use <Esc> instead.
        if (ev.keyCode >= 65 && ev.keyCode <= 90) {
          result.key = C0.ESC + String.fromCharCode(ev.keyCode + 32);
        } else if (ev.keyCode === 192) {
          result.key = C0.ESC + '`';
        } else if (ev.keyCode >= 48 && ev.keyCode <= 57) {
          result.key = C0.ESC + (ev.keyCode - 48);
        }
      } else if (this.browser.isMac && !ev.altKey && !ev.ctrlKey && ev.metaKey) {
        if (ev.keyCode === 65) { // cmd + a
          this.selectAll();
        }
      }
      break;
  }

  return result;
};

/**
 * Set the G level of the terminal
 * @param g
 */
Terminal.prototype.setgLevel = function(g) {
  this.glevel = g;
  this.charset = this.charsets[g];
};

/**
 * Set the charset for the given G level of the terminal
 * @param g
 * @param charset
 */
Terminal.prototype.setgCharset = function(g, charset) {
  this.charsets[g] = charset;
  if (this.glevel === g) {
    this.charset = charset;
  }
};

/**
 * Handle a keypress event.
 * Key Resources:
 *   - https://developer.mozilla.org/en-US/docs/DOM/KeyboardEvent
 * @param {KeyboardEvent} ev The keypress event to be handled.
 */
Terminal.prototype.keyPress = function(ev) {
  var key;

  if (this.customKeyEventHandler && this.customKeyEventHandler(ev) === false) {
    return false;
  }

  this.cancel(ev);

  if (ev.charCode) {
    key = ev.charCode;
  } else if (ev.which == null) {
    key = ev.keyCode;
  } else if (ev.which !== 0 && ev.charCode !== 0) {
    key = ev.which;
  } else {
    return false;
  }

  if (!key || (
    (ev.altKey || ev.ctrlKey || ev.metaKey) && !isThirdLevelShift(this, ev)
  )) {
    return false;
  }

  key = String.fromCharCode(key);

  this.emit('keypress', key, ev);
  this.emit('key', key, ev);
  this.showCursor();
  this.handler(key);

  return true;
};

/**
 * Send data for handling to the terminal
 * @param {string} data
 */
Terminal.prototype.send = function(data) {
  var self = this;

  if (!this.queue) {
    setTimeout(function() {
      self.handler(self.queue);
      self.queue = '';
    }, 1);
  }

  this.queue += data;
};

/**
 * Ring the bell.
 * Note: We could do sweet things with webaudio here
 */
Terminal.prototype.bell = function() {
  if (!this.visualBell) return;
  var self = this;
  this.element.style.borderColor = 'white';
  setTimeout(function() {
    self.element.style.borderColor = '';
  }, 10);
  if (this.popOnBell) this.focus();
};

/**
 * Log the current state to the console.
 */
Terminal.prototype.log = function() {
  if (!this.debug) return;
  if (!this.context.console || !this.context.console.log) return;
  var args = Array.prototype.slice.call(arguments);
  this.context.console.log.apply(this.context.console, args);
};

/**
 * Log the current state as error to the console.
 */
Terminal.prototype.error = function() {
  if (!this.debug) return;
  if (!this.context.console || !this.context.console.error) return;
  var args = Array.prototype.slice.call(arguments);
  this.context.console.error.apply(this.context.console, args);
};

/**
 * Resizes the terminal.
 *
 * @param {number} x The number of columns to resize to.
 * @param {number} y The number of rows to resize to.
 */
Terminal.prototype.resize = function(x, y) {
  if (isNaN(x) || isNaN(y)) {
    return;
  }

  if (y > this.getOption('scrollback')) {
    this.setOption('scrollback', y)
  }

  var line
  , el
  , i
  , j
  , ch
  , addToY;

  if (x === this.cols && y === this.rows) {
    // Check if we still need to measure the char size (fixes #785).
    if (!this.charMeasure.width || !this.charMeasure.height) {
      this.charMeasure.measure();
    }
    return;
  }

  if (x < 1) x = 1;
  if (y < 1) y = 1;

  // resize cols
  j = this.cols;
  if (j < x) {
<<<<<<< HEAD
    ch = [' ', 1, this.defaultFlags, this.defaultFgColor, this.defaultBgColor]; // does xterm use the default attr?
    i = this.lines.length;
=======
    ch = [this.defAttr, ' ', 1]; // does xterm use the default attr?
    i = this.buffer.lines.length;
>>>>>>> 48dab494
    while (i--) {
      while (this.buffer.lines.get(i).length < x) {
        this.buffer.lines.get(i).push(ch);
      }
    }
  }

  this.cols = x;
  this.setupStops(this.cols);

  // resize rows
  j = this.rows;
  addToY = 0;
  if (j < y) {
    el = this.element;
    while (j++ < y) {
      // y is rows, not this.buffer.y
      if (this.buffer.lines.length < y + this.buffer.ybase) {
        if (this.buffer.ybase > 0 && this.buffer.lines.length <= this.buffer.ybase + this.buffer.y + addToY + 1) {
          // There is room above the buffer and there are no empty elements below the line,
          // scroll up
          this.buffer.ybase--;
          addToY++;
          if (this.buffer.ydisp > 0) {
            // Viewport is at the top of the buffer, must increase downwards
            this.buffer.ydisp--;
          }
        } else {
          // Add a blank line if there is no buffer left at the top to scroll to, or if there
          // are blank lines after the cursor
          this.buffer.lines.push(this.blankLine());
        }
      }
      if (this.children.length < y) {
        this.insertRow();
      }
    }
  } else { // (j > y)
    while (j-- > y) {
      if (this.buffer.lines.length > y + this.buffer.ybase) {
        if (this.buffer.lines.length > this.buffer.ybase + this.buffer.y + 1) {
          // The line is a blank line below the cursor, remove it
          this.buffer.lines.pop();
        } else {
          // The line is the cursor, scroll down
          this.buffer.ybase++;
          this.buffer.ydisp++;
        }
      }
      if (this.children.length > y) {
        el = this.children.shift();
        if (!el) continue;
        el.parentNode.removeChild(el);
      }
    }
  }
  this.rows = y;

  // Make sure that the cursor stays on screen
  if (this.buffer.y >= y) {
    this.buffer.y = y - 1;
  }
  if (addToY) {
    this.buffer.y += addToY;
  }

  if (this.buffer.x >= x) {
    this.buffer.x = x - 1;
  }

  this.buffer.scrollTop = 0;
  this.buffer.scrollBottom = y - 1;

  this.charMeasure.measure();

  this.refresh(0, this.rows - 1);

  this.geometry = [this.cols, this.rows];
  this.emit('resize', {terminal: this, cols: x, rows: y});
};

/**
 * Updates the range of rows to refresh
 * @param {number} y The number of rows to refresh next.
 */
Terminal.prototype.updateRange = function(y) {
  if (y < this.refreshStart) this.refreshStart = y;
  if (y > this.refreshEnd) this.refreshEnd = y;
  // if (y > this.refreshEnd) {
  //   this.refreshEnd = y;
  //   if (y > this.rows - 1) {
  //     this.refreshEnd = this.rows - 1;
  //   }
  // }
};

/**
 * Set the range of refreshing to the maximum value
 */
Terminal.prototype.maxRange = function() {
  this.refreshStart = 0;
  this.refreshEnd = this.rows - 1;
};



/**
 * Setup the tab stops.
 * @param {number} i
 */
Terminal.prototype.setupStops = function(i) {
  if (i != null) {
    if (!this.buffer.tabs[i]) {
      i = this.prevStop(i);
    }
  } else {
    this.buffer.tabs = {};
    i = 0;
  }

  for (; i < this.cols; i += this.getOption('tabStopWidth')) {
    this.buffer.tabs[i] = true;
  }
};


/**
 * Move the cursor to the previous tab stop from the given position (default is current).
 * @param {number} x The position to move the cursor to the previous tab stop.
 */
Terminal.prototype.prevStop = function(x) {
  if (x == null) x = this.buffer.x;
  while (!this.buffer.tabs[--x] && x > 0);
  return x >= this.cols
    ? this.cols - 1
  : x < 0 ? 0 : x;
};


/**
 * Move the cursor one tab stop forward from the given position (default is current).
 * @param {number} x The position to move the cursor one tab stop forward.
 */
Terminal.prototype.nextStop = function(x) {
  if (x == null) x = this.buffer.x;
  while (!this.buffer.tabs[++x] && x < this.cols);
  return x >= this.cols
    ? this.cols - 1
  : x < 0 ? 0 : x;
};


/**
 * Erase in the identified line everything from "x" to the end of the line (right).
 * @param {number} x The column from which to start erasing to the end of the line.
 * @param {number} y The line in which to operate.
 */
Terminal.prototype.eraseRight = function(x, y) {
  var line = this.buffer.lines.get(this.buffer.ybase + y);
  if (!line) {
    return;
  }
  var ch = [' ', 1, this.defaultFlags, this.defaultFgColor, this.currentBgColor]; // xterm
  for (; x < this.cols; x++) {
    line[x] = ch;
  }
  this.updateRange(y);
};



/**
 * Erase in the identified line everything from "x" to the start of the line (left).
 * @param {number} x The column from which to start erasing to the start of the line.
 * @param {number} y The line in which to operate.
 */
Terminal.prototype.eraseLeft = function(x, y) {
  var line = this.buffer.lines.get(this.buffer.ybase + y);
  if (!line) {
    return;
  }
  var ch = [' ', 1, this._terminal.defaultFlags, this._terminal.defaultFgColor, this._terminal.currentBgColor]; // xterm
  x++;
  while (x--) {
    line[x] = ch;
  }
  this.updateRange(y);
};

/**
 * Clears the entire buffer, making the prompt line the new first line.
 */
Terminal.prototype.clear = function() {
  if (this.buffer.ybase === 0 && this.buffer.y === 0) {
    // Don't clear if it's already clear
    return;
  }
  this.buffer.lines.set(0, this.buffer.lines.get(this.buffer.ybase + this.buffer.y));
  this.buffer.lines.length = 1;
  this.buffer.ydisp = 0;
  this.buffer.ybase = 0;
  this.buffer.y = 0;
  for (var i = 1; i < this.rows; i++) {
    this.buffer.lines.push(this.blankLine());
  }
  this.refresh(0, this.rows - 1);
  this.emit('scroll', this.buffer.ydisp);
};

/**
 * Erase all content in the given line
 * @param {number} y The line to erase all of its contents.
 */
Terminal.prototype.eraseLine = function(y) {
  this.eraseRight(0, y);
};


/**
 * Return the data array of a blank line
 * @param {number} cur First bunch of data for each "blank" character.
 * @param {boolean} isWrapped Whether the new line is wrapped from the previous line.
 */
Terminal.prototype.blankLine = function(cur, isWrapped) {
  var ch = this.ch(cur);  // width defaults to 1 halfwidth character
  var line = [];

  // TODO: It is not ideal that this is a property on an array, a buffer line
  // class should be added that will hold this data and other useful functions.
  if (isWrapped) {
    line.isWrapped = isWrapped;
  }

  for (var i = 0; i < this.cols; i++) {
    line[i] = ch;
  }

  return line;
};


/**
 * If cur return the back color xterm feature attribute. Else return defAttr.
 * @param {object} cur
 */
Terminal.prototype.ch = function(cur) {
  return cur
    ? [' ', 1, this.defaultFlags, this.defaultFgColor, this.currentBgColor]
    : [' ', 1, this.defaultFlags, this.defaultFgColor, this.defaultBgColor];
};


/**
 * Evaluate if the current erminal is the given argument.
 * @param {object} term The terminal to evaluate
 */
Terminal.prototype.is = function(term) {
  var name = this.termName;
  return (name + '').indexOf(term) === 0;
};


/**
 * Emit the 'data' event and populate the given data.
 * @param {string} data The data to populate in the event.
 */
Terminal.prototype.handler = function(data) {
  // Prevents all events to pty process if stdin is disabled
  if (this.options.disableStdin) {
    return;
  }

  // Clear the selection if the selection manager is available and has an active selection
  if (this.selectionManager && this.selectionManager.hasSelection) {
    this.selectionManager.clearSelection();
  }

  // Input is being sent to the terminal, the terminal should focus the prompt.
  if (this.buffer.ybase !== this.buffer.ydisp) {
    this.scrollToBottom();
  }
  this.emit('data', data);
};


/**
 * Emit the 'title' event and populate the given title.
 * @param {string} title The title to populate in the event.
 */
Terminal.prototype.handleTitle = function(title) {
  /**
   * This event is emitted when the title of the terminal is changed
   * from inside the terminal. The parameter is the new title.
   *
   * @event title
   */
  this.emit('title', title);
};


/**
 * ESC
 */

/**
 * ESC D Index (IND is 0x84).
 */
Terminal.prototype.index = function() {
  this.buffer.y++;
  if (this.buffer.y > this.buffer.scrollBottom) {
    this.buffer.y--;
    this.scroll();
  }
  // If the end of the line is hit, prevent this action from wrapping around to the next line.
  if (this.buffer.x >= this.cols) {
    this.buffer.x--;
  }
};


/**
 * ESC M Reverse Index (RI is 0x8d).
 *
 * Move the cursor up one row, inserting a new blank line if necessary.
 */
Terminal.prototype.reverseIndex = function() {
  var j;
  if (this.buffer.y === this.buffer.scrollTop) {
    // possibly move the code below to term.reverseScroll();
    // test: echo -ne '\e[1;1H\e[44m\eM\e[0m'
    // blankLine(true) is xterm/linux behavior
    this.buffer.lines.shiftElements(this.buffer.y + this.buffer.ybase, this.rows - 1, 1);
    this.buffer.lines.set(this.buffer.y + this.buffer.ybase, this.blankLine(true));
    this.updateRange(this.buffer.scrollTop);
    this.updateRange(this.buffer.scrollBottom);
  } else {
    this.buffer.y--;
  }
};


/**
 * ESC c Full Reset (RIS).
 */
Terminal.prototype.reset = function() {
  this.options.rows = this.rows;
  this.options.cols = this.cols;
  var customKeyEventHandler = this.customKeyEventHandler;
  var cursorBlinkInterval = this.cursorBlinkInterval;
  var inputHandler = this.inputHandler;
  var buffers = this.buffers;
  Terminal.call(this, this.options);
  this.customKeyEventHandler = customKeyEventHandler;
  this.cursorBlinkInterval = cursorBlinkInterval;
  this.inputHandler = inputHandler;
  this.buffers = buffers;
  this.refresh(0, this.rows - 1);
  this.viewport.syncScrollArea();
};


/**
 * ESC H Tab Set (HTS is 0x88).
 */
Terminal.prototype.tabSet = function() {
  this.buffer.tabs[this.buffer.x] = true;
};

/**
 * Helpers
 */

function on(el, type, handler, capture) {
  if (!Array.isArray(el)) {
    el = [el];
  }
  el.forEach(function (element) {
    element.addEventListener(type, handler, capture || false);
  });
}

function off(el, type, handler, capture) {
  el.removeEventListener(type, handler, capture || false);
}

function cancel(ev, force) {
  if (!this.cancelEvents && !force) {
    return;
  }
  ev.preventDefault();
  ev.stopPropagation();
  return false;
}

function inherits(child, parent) {
  function f() {
    this.constructor = child;
  }
  f.prototype = parent.prototype;
  child.prototype = new f;
}

function indexOf(obj, el) {
  var i = obj.length;
  while (i--) {
    if (obj[i] === el) return i;
  }
  return -1;
}

function isThirdLevelShift(term, ev) {
  var thirdLevelKey =
      (term.browser.isMac && ev.altKey && !ev.ctrlKey && !ev.metaKey) ||
      (term.browser.isMSWindows && ev.altKey && ev.ctrlKey && !ev.metaKey);

  if (ev.type == 'keypress') {
    return thirdLevelKey;
  }

  // Don't invoke for arrows, pageDown, home, backspace, etc. (on non-keypress events)
  return thirdLevelKey && (!ev.keyCode || ev.keyCode > 47);
}

// Expose to InputHandler (temporary)
Terminal.prototype.matchColor = matchColor;

function matchColor(r1, g1, b1) {
  var hash = (r1 << 16) | (g1 << 8) | b1;

  if (matchColor._cache[hash] != null) {
    return matchColor._cache[hash];
  }

  var ldiff = Infinity
  , li = -1
  , i = 0
  , c
  , r2
  , g2
  , b2
  , diff;

  for (; i < Terminal.vcolors.length; i++) {
    c = Terminal.vcolors[i];
    r2 = c[0];
    g2 = c[1];
    b2 = c[2];

    diff = matchColor.distance(r1, g1, b1, r2, g2, b2);

    if (diff === 0) {
      li = i;
      break;
    }

    if (diff < ldiff) {
      ldiff = diff;
      li = i;
    }
  }

  return matchColor._cache[hash] = li;
}

matchColor._cache = {};

// http://stackoverflow.com/questions/1633828
matchColor.distance = function(r1, g1, b1, r2, g2, b2) {
  return Math.pow(30 * (r1 - r2), 2)
    + Math.pow(59 * (g1 - g2), 2)
    + Math.pow(11 * (b1 - b2), 2);
};

function each(obj, iter, con) {
  if (obj.forEach) return obj.forEach(iter, con);
  for (var i = 0; i < obj.length; i++) {
    iter.call(con, obj[i], i, obj);
  }
}

function wasMondifierKeyOnlyEvent(ev) {
  return ev.keyCode === 16 || // Shift
    ev.keyCode === 17 || // Ctrl
    ev.keyCode === 18; // Alt
}

function keys(obj) {
  if (Object.keys) return Object.keys(obj);
  var key, keys = [];
  for (key in obj) {
    if (Object.prototype.hasOwnProperty.call(obj, key)) {
      keys.push(key);
    }
  }
  return keys;
}

/**
 * Expose
 */

Terminal.translateBufferLineToString = translateBufferLineToString;
Terminal.EventEmitter = EventEmitter;
Terminal.inherits = inherits;

/**
 * Adds an event listener to the terminal.
 *
 * @param {string} event The name of the event. TODO: Document all event types
 * @param {function} callback The function to call when the event is triggered.
 */
Terminal.on = on;
Terminal.off = off;
Terminal.cancel = cancel;

module.exports = Terminal;<|MERGE_RESOLUTION|>--- conflicted
+++ resolved
@@ -1958,13 +1958,8 @@
   // resize cols
   j = this.cols;
   if (j < x) {
-<<<<<<< HEAD
     ch = [' ', 1, this.defaultFlags, this.defaultFgColor, this.defaultBgColor]; // does xterm use the default attr?
-    i = this.lines.length;
-=======
-    ch = [this.defAttr, ' ', 1]; // does xterm use the default attr?
     i = this.buffer.lines.length;
->>>>>>> 48dab494
     while (i--) {
       while (this.buffer.lines.get(i).length < x) {
         this.buffer.lines.get(i).push(ch);

--- conflicted
+++ resolved
@@ -13,11 +13,7 @@
 import { Attributes } from 'common/buffer/Constants';
 import { AttributeData } from 'common/buffer/AttributeData';
 import { Params } from 'common/parser/Params';
-<<<<<<< HEAD
-import { MockCoreService, MockBufferService, MockDirtyRowService, MockOptionsService, MockLogService, MockCoreMouseService, MockUnicodeService } from 'common/TestUtils.test';
-=======
-import { MockCoreService, MockBufferService, MockDirtyRowService, MockOptionsService, MockLogService, MockCoreMouseService, MockCharsetService } from 'common/TestUtils.test';
->>>>>>> f1e01c71
+import { MockCoreService, MockBufferService, MockDirtyRowService, MockOptionsService, MockLogService, MockCoreMouseService, MockCharsetService, MockUnicodeService } from 'common/TestUtils.test';
 import { IBufferService } from 'common/services/Services';
 import { DEFAULT_OPTIONS } from 'common/services/OptionsService';
 import { clone } from 'common/Clone';
@@ -48,12 +44,8 @@
     bufferService.buffer.x = 1;
     bufferService.buffer.y = 2;
     bufferService.buffer.ybase = 0;
-<<<<<<< HEAD
-    const inputHandler = new InputHandler(terminal, bufferService, new MockCoreService(), new MockDirtyRowService(), new MockLogService(), new MockOptionsService(), new MockCoreMouseService(), new MockUnicodeService());
-=======
-    const inputHandler = new TestInputHandler(terminal, bufferService, new MockCharsetService(), new MockCoreService(), new MockDirtyRowService(), new MockLogService(), new MockOptionsService(), new MockCoreMouseService());
+    const inputHandler = new TestInputHandler(terminal, bufferService, new MockCharsetService(), new MockCoreService(), new MockDirtyRowService(), new MockLogService(), new MockOptionsService(), new MockCoreMouseService(), new MockUnicodeService());
     inputHandler.curAttrData.fg = 3;
->>>>>>> f1e01c71
     // Save cursor position
     inputHandler.saveCursor();
     assert.equal(bufferService.buffer.x, 1);
@@ -72,11 +64,7 @@
   describe('setCursorStyle', () => {
     it('should call Terminal.setOption with correct params', () => {
       const optionsService = new MockOptionsService();
-<<<<<<< HEAD
-      const inputHandler = new InputHandler(new MockInputHandlingTerminal(), new MockBufferService(80, 30), new MockCoreService(), new MockDirtyRowService(), new MockLogService(), optionsService, new MockCoreMouseService(), new MockUnicodeService());
-=======
-      const inputHandler = new InputHandler(new MockInputHandlingTerminal(), new MockBufferService(80, 30), new MockCharsetService(), new MockCoreService(), new MockDirtyRowService(), new MockLogService(), optionsService, new MockCoreMouseService());
->>>>>>> f1e01c71
+      const inputHandler = new InputHandler(new MockInputHandlingTerminal(), new MockBufferService(80, 30), new MockCharsetService(), new MockCoreService(), new MockDirtyRowService(), new MockLogService(), optionsService, new MockCoreMouseService(), new MockUnicodeService());
 
       inputHandler.setCursorStyle(Params.fromArray([0]));
       assert.equal(optionsService.options['cursorStyle'], 'block');
@@ -117,11 +105,7 @@
     it('should toggle Terminal.bracketedPasteMode', () => {
       const terminal = new MockInputHandlingTerminal();
       terminal.bracketedPasteMode = false;
-<<<<<<< HEAD
-      const inputHandler = new InputHandler(terminal, new MockBufferService(80, 30), new MockCoreService(), new MockDirtyRowService(), new MockLogService(), new MockOptionsService(), new MockCoreMouseService(), new MockUnicodeService());
-=======
-      const inputHandler = new InputHandler(terminal, new MockBufferService(80, 30), new MockCharsetService(), new MockCoreService(), new MockDirtyRowService(), new MockLogService(), new MockOptionsService(), new MockCoreMouseService());
->>>>>>> f1e01c71
+      const inputHandler = new InputHandler(terminal, new MockBufferService(80, 30), new MockCharsetService(), new MockCoreService(), new MockDirtyRowService(), new MockLogService(), new MockOptionsService(), new MockCoreMouseService(), new MockUnicodeService());
       // Set bracketed paste mode
       inputHandler.setModePrivate(Params.fromArray([2004]));
       assert.equal(terminal.bracketedPasteMode, true);
@@ -140,11 +124,7 @@
     it('insertChars', function(): void {
       const term = new Terminal();
       const bufferService = new MockBufferService(80, 30);
-<<<<<<< HEAD
-      const inputHandler = new InputHandler(term, bufferService, new MockCoreService(), new MockDirtyRowService(), new MockLogService(), new MockOptionsService(), new MockCoreMouseService(), new MockUnicodeService());
-=======
-      const inputHandler = new InputHandler(term, bufferService, new MockCharsetService(), new MockCoreService(), new MockDirtyRowService(), new MockLogService(), new MockOptionsService(), new MockCoreMouseService());
->>>>>>> f1e01c71
+      const inputHandler = new InputHandler(term, bufferService, new MockCharsetService(), new MockCoreService(), new MockDirtyRowService(), new MockLogService(), new MockOptionsService(), new MockCoreMouseService(), new MockUnicodeService());
 
       // insert some data in first and second line
       inputHandler.parse(Array(bufferService.cols - 9).join('a'));
@@ -182,11 +162,7 @@
     it('deleteChars', function(): void {
       const term = new Terminal();
       const bufferService = new MockBufferService(80, 30);
-<<<<<<< HEAD
-      const inputHandler = new InputHandler(term, bufferService, new MockCoreService(), new MockDirtyRowService(), new MockLogService(), new MockOptionsService(), new MockCoreMouseService(), new MockUnicodeService());
-=======
-      const inputHandler = new InputHandler(term, bufferService, new MockCharsetService(), new MockCoreService(), new MockDirtyRowService(), new MockLogService(), new MockOptionsService(), new MockCoreMouseService());
->>>>>>> f1e01c71
+      const inputHandler = new InputHandler(term, bufferService, new MockCharsetService(), new MockCoreService(), new MockDirtyRowService(), new MockLogService(), new MockOptionsService(), new MockCoreMouseService(), new MockUnicodeService());
 
       // insert some data in first and second line
       inputHandler.parse(Array(bufferService.cols - 9).join('a'));
@@ -227,11 +203,7 @@
     it('eraseInLine', function(): void {
       const term = new Terminal();
       const bufferService = new MockBufferService(80, 30);
-<<<<<<< HEAD
-      const inputHandler = new InputHandler(term, bufferService, new MockCoreService(), new MockDirtyRowService(), new MockLogService(), new MockOptionsService(), new MockCoreMouseService(), new MockUnicodeService());
-=======
-      const inputHandler = new InputHandler(term, bufferService, new MockCharsetService(), new MockCoreService(), new MockDirtyRowService(), new MockLogService(), new MockOptionsService(), new MockCoreMouseService());
->>>>>>> f1e01c71
+      const inputHandler = new InputHandler(term, bufferService, new MockCharsetService(), new MockCoreService(), new MockDirtyRowService(), new MockLogService(), new MockOptionsService(), new MockCoreMouseService(), new MockUnicodeService());
 
       // fill 6 lines to test 3 different states
       inputHandler.parse(Array(bufferService.cols + 1).join('a'));
@@ -260,11 +232,7 @@
     it('eraseInDisplay', function(): void {
       const term = new Terminal({cols: 80, rows: 7});
       const bufferService = new MockBufferService(80, 7);
-<<<<<<< HEAD
-      const inputHandler = new InputHandler(term, bufferService, new MockCoreService(), new MockDirtyRowService(), new MockLogService(), new MockOptionsService(), new MockCoreMouseService(), new MockUnicodeService());
-=======
-      const inputHandler = new InputHandler(term, bufferService, new MockCharsetService(), new MockCoreService(), new MockDirtyRowService(), new MockLogService(), new MockOptionsService(), new MockCoreMouseService());
->>>>>>> f1e01c71
+      const inputHandler = new InputHandler(term, bufferService, new MockCharsetService(), new MockCoreService(), new MockDirtyRowService(), new MockLogService(), new MockOptionsService(), new MockCoreMouseService(), new MockUnicodeService());
 
       // fill display with a's
       for (let i = 0; i < bufferService.rows; ++i) inputHandler.parse(Array(bufferService.cols + 1).join('a'));
@@ -399,11 +367,7 @@
   describe('print', () => {
     it('should not cause an infinite loop (regression test)', () => {
       const term = new Terminal();
-<<<<<<< HEAD
-      const inputHandler = new InputHandler(term, new MockBufferService(80, 30), new MockCoreService(), new MockDirtyRowService(), new MockLogService(), new MockOptionsService(), new MockCoreMouseService(), new MockUnicodeService());
-=======
-      const inputHandler = new InputHandler(term, new MockBufferService(80, 30), new MockCharsetService(), new MockCoreService(), new MockDirtyRowService(), new MockLogService(), new MockOptionsService(), new MockCoreMouseService());
->>>>>>> f1e01c71
+      const inputHandler = new InputHandler(term, new MockBufferService(80, 30), new MockCharsetService(), new MockCoreService(), new MockDirtyRowService(), new MockLogService(), new MockOptionsService(), new MockCoreMouseService(), new MockUnicodeService());
       const container = new Uint32Array(10);
       container[0] = 0x200B;
       inputHandler.print(container, 0, 1);
@@ -418,11 +382,7 @@
     beforeEach(() => {
       term = new Terminal();
       bufferService = new MockBufferService(80, 30);
-<<<<<<< HEAD
-      handler = new InputHandler(term, bufferService, new MockCoreService(), new MockDirtyRowService(), new MockLogService(), new MockOptionsService(), new MockCoreMouseService(), new MockUnicodeService());
-=======
-      handler = new InputHandler(term, bufferService, new MockCharsetService(), new MockCoreService(), new MockDirtyRowService(), new MockLogService(), new MockOptionsService(), new MockCoreMouseService());
->>>>>>> f1e01c71
+      handler = new InputHandler(term, bufferService, new MockCharsetService(), new MockCoreService(), new MockDirtyRowService(), new MockLogService(), new MockOptionsService(), new MockCoreMouseService(), new MockUnicodeService());
     });
     it('should handle DECSET/DECRST 47 (alt screen buffer)', () => {
       handler.parse('\x1b[?47h\r\n\x1b[31mJUNK\x1b[?47lTEST');

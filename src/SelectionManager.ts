/**
 * @license MIT
 */

import * as Mouse from './utils/Mouse';
import * as Browser from './utils/Browser';
import { CharMeasure } from './utils/CharMeasure';
import { CircularList } from './utils/CircularList';
import { EventEmitter } from './EventEmitter';
import { ITerminal, ICircularList, IBuffer } from './Interfaces';
import { SelectionModel } from './SelectionModel';
import { CharData, LineData } from './Types';
import { CHAR_DATA_WIDTH_INDEX } from './Buffer';

/**
 * The number of pixels the mouse needs to be above or below the viewport in
 * order to scroll at the maximum speed.
 */
const DRAG_SCROLL_MAX_THRESHOLD = 50;

/**
 * The maximum scrolling speed
 */
const DRAG_SCROLL_MAX_SPEED = 15;

/**
 * The number of milliseconds between drag scroll updates.
 */
const DRAG_SCROLL_INTERVAL = 50;

/**
 * A string containing all characters that are considered word separated by the
 * double click to select work logic.
 */
const WORD_SEPARATORS = ' ()[]{}\'"';

const NON_BREAKING_SPACE_CHAR = String.fromCharCode(160);
const ALL_NON_BREAKING_SPACE_REGEX = new RegExp(NON_BREAKING_SPACE_CHAR, 'g');

/**
 * Represents a position of a word on a line.
 */
interface IWordPosition {
  start: number;
  length: number;
}

/**
 * A selection mode, this drives how the selection behaves on mouse move.
 */
enum SelectionMode {
  NORMAL,
  WORD,
  LINE
}

/**
 * A class that manages the selection of the terminal. With help from
 * SelectionModel, SelectionManager handles with all logic associated with
 * dealing with the selection, including handling mouse interaction, wide
 * characters and fetching the actual text within the selection. Rendering is
 * not handled by the SelectionManager but a 'refresh' event is fired when the
 * selection is ready to be redrawn.
 */
export class SelectionManager extends EventEmitter {
  protected _model: SelectionModel;

  /**
   * The amount to scroll every drag scroll update (depends on how far the mouse
   * drag is above or below the terminal).
   */
  private _dragScrollAmount: number;

  /**
   * The current selection mode.
   */
  private _activeSelectionMode: SelectionMode;

  /**
   * A setInterval timer that is active while the mouse is down whose callback
   * scrolls the viewport when necessary.
   */
  private _dragScrollIntervalTimer: NodeJS.Timer;

  /**
   * The animation frame ID used for refreshing the selection.
   */
  private _refreshAnimationFrame: number;

  private _bufferTrimListener: any;
  private _mouseMoveListener: EventListener;
  private _mouseDownListener: EventListener;
  private _mouseUpListener: EventListener;

  constructor(
    private _terminal: ITerminal,
    private _buffer: IBuffer,
    private _rowContainer: HTMLElement,
    private _charMeasure: CharMeasure
  ) {
    super();
    this._initListeners();
    this.enable();

    this._model = new SelectionModel(_terminal);
    this._activeSelectionMode = SelectionMode.NORMAL;
  }

  /**
   * Initializes listener variables.
   */
  private _initListeners() {
    this._bufferTrimListener = (amount: number) => this._onTrim(amount);
    this._mouseMoveListener = event => this._onMouseMove(<MouseEvent>event);
    this._mouseDownListener = event => this._onMouseDown(<MouseEvent>event);
    this._mouseUpListener = event => this._onMouseUp(<MouseEvent>event);
  }

  /**
   * Disables the selection manager. This is useful for when terminal mouse
   * are enabled.
   */
  public disable() {
    this.clearSelection();
    this._buffer.lines.off('trim', this._bufferTrimListener);
    this._rowContainer.removeEventListener('mousedown', this._mouseDownListener);
  }

  /**
   * Enable the selection manager.
   */
  public enable() {
    // Only adjust the selection on trim, shiftElements is rarely used (only in
    // reverseIndex) and delete in a splice is only ever used when the same
    // number of elements was just added. Given this is could actually be
    // beneficial to leave the selection as is for these cases.
    this._buffer.lines.on('trim', this._bufferTrimListener);
    this._rowContainer.addEventListener('mousedown', this._mouseDownListener);
  }

  /**
   * Sets the active buffer, this should be called when the alt buffer is
   * switched in or out.
   * @param buffer The active buffer.
   */
  public setBuffer(buffer: IBuffer): void {
    this.disable();
    this._buffer = buffer;
    this.enable();
    this.clearSelection();
  }

  public get selectionStart(): [number, number] { return this._model.finalSelectionStart; }
  public get selectionEnd(): [number, number] { return this._model.finalSelectionEnd; }

  /**
   * Gets whether there is an active text selection.
   */
  public get hasSelection(): boolean {
    const start = this._model.finalSelectionStart;
    const end = this._model.finalSelectionEnd;
    if (!start || !end) {
      return false;
    }
    return start[0] !== end[0] || start[1] !== end[1];
  }

  /**
   * Gets the text currently selected.
   */
  public get selectionText(): string {
    const start = this._model.finalSelectionStart;
    const end = this._model.finalSelectionEnd;
    if (!start || !end) {
      return '';
    }

    // Get first row
    const startRowEndCol = start[1] === end[1] ? end[0] : null;
    let result: string[] = [];
    result.push(this._buffer.translateBufferLineToString(start[1], true, start[0], startRowEndCol));

    // Get middle rows
    for (let i = start[1] + 1; i <= end[1] - 1; i++) {
      const lineText = this._buffer.translateBufferLineToString(i, true);
      const bufferLine = this._buffer.lines.get(i);
      if ((<any>bufferLine).isWrapped) {
        result[result.length - 1] += lineText;
      } else {
        result.push(lineText);
      }
    }

    // Get final row
    if (start[1] !== end[1]) {
      const lineText = this._buffer.translateBufferLineToString(end[1], true, 0, end[0]);
      const bufferLine = this._buffer.lines.get(end[1]);
      if ((<any>bufferLine).isWrapped) {
        result[result.length - 1] += lineText;
      } else {
        result.push(lineText);
      }
    }

    // Format string by replacing non-breaking space chars with regular spaces
    // and joining the array into a multi-line string.
    const formattedResult = result.map(line => {
      return line.replace(ALL_NON_BREAKING_SPACE_REGEX, ' ');
    }).join(Browser.isMSWindows ? '\r\n' : '\n');

    return formattedResult;
  }

  /**
   * Clears the current terminal selection.
   */
  public clearSelection(): void {
    this._model.clearSelection();
    this._removeMouseDownListeners();
    this.refresh();
  }

  /**
   * Queues a refresh, redrawing the selection on the next opportunity.
   * @param isNewSelection Whether the selection should be registered as a new
   * selection on Linux.
   */
  public refresh(isNewSelection?: boolean): void {
    // Queue the refresh for the renderer
    if (!this._refreshAnimationFrame) {
      this._refreshAnimationFrame = window.requestAnimationFrame(() => this._refresh());
    }

    // If the platform is Linux and the refresh call comes from a mouse event,
    // we need to update the selection for middle click to paste selection.
    if (Browser.isLinux && isNewSelection) {
      const selectionText = this.selectionText;
      if (selectionText.length) {
        this.emit('newselection', this.selectionText);
      }
    }
  }

  /**
   * Fires the refresh event, causing consumers to pick it up and redraw the
   * selection state.
   */
  private _refresh(): void {
    this._refreshAnimationFrame = null;
    this.emit('refresh', { start: this._model.finalSelectionStart, end: this._model.finalSelectionEnd });
  }

  /**
   * Selects all text within the terminal.
   */
  public selectAll(): void {
    this._model.isSelectAllActive = true;
    this.refresh();
  }

  /**
   * Handle the buffer being trimmed, adjust the selection position.
   * @param amount The amount the buffer is being trimmed.
   */
  private _onTrim(amount: number) {
    const needsRefresh = this._model.onTrim(amount);
    if (needsRefresh) {
      this.refresh();
    }
  }

  /**
   * Gets the 0-based [x, y] buffer coordinates of the current mouse event.
   * @param event The mouse event.
   */
  private _getMouseBufferCoords(event: MouseEvent): [number, number] {
    const coords = Mouse.getCoords(event, this._rowContainer, this._charMeasure, this._terminal.cols, this._terminal.rows, true);
    if (!coords) {
      return null;
    }

    // Convert to 0-based
    coords[0]--;
    coords[1]--;
    // Convert viewport coords to buffer coords
    coords[1] += this._terminal.buffer.ydisp;
    return coords;
  }

  /**
   * Gets the amount the viewport should be scrolled based on how far out of the
   * terminal the mouse is.
   * @param event The mouse event.
   */
  private _getMouseEventScrollAmount(event: MouseEvent): number {
    let offset = Mouse.getCoordsRelativeToElement(event, this._rowContainer)[1];
    const terminalHeight = this._terminal.rows * this._charMeasure.height;
    if (offset >= 0 && offset <= terminalHeight) {
      return 0;
    }
    if (offset > terminalHeight) {
      offset -= terminalHeight;
    }

    offset = Math.min(Math.max(offset, -DRAG_SCROLL_MAX_THRESHOLD), DRAG_SCROLL_MAX_THRESHOLD);
    offset /= DRAG_SCROLL_MAX_THRESHOLD;
    return (offset / Math.abs(offset)) + Math.round(offset * (DRAG_SCROLL_MAX_SPEED - 1));
  }

  /**
   * Handles te mousedown event, setting up for a new selection.
   * @param event The mousedown event.
   */
  private _onMouseDown(event: MouseEvent) {
    // Only action the primary button
    if (event.button !== 0) {
      return;
    }

    // Tell the browser not to start a regular selection
    event.preventDefault();

    // Reset drag scroll state
    this._dragScrollAmount = 0;

    if (event.shiftKey) {
      this._onShiftClick(event);
    } else {
      if (event.detail === 1) {
          this._onSingleClick(event);
      } else if (event.detail === 2) {
          this._onDoubleClick(event);
      } else if (event.detail === 3) {
          this._onTripleClick(event);
      }
    }

    this._addMouseDownListeners();
    this.refresh(true);
  }

  /**
   * Adds listeners when mousedown is triggered.
   */
  private _addMouseDownListeners(): void {
    // Listen on the document so that dragging outside of viewport works
    this._rowContainer.ownerDocument.addEventListener('mousemove', this._mouseMoveListener);
    this._rowContainer.ownerDocument.addEventListener('mouseup', this._mouseUpListener);
    this._dragScrollIntervalTimer = setInterval(() => this._dragScroll(), DRAG_SCROLL_INTERVAL);
  }

  /**
   * Removes the listeners that are registered when mousedown is triggered.
   */
  private _removeMouseDownListeners(): void {
    this._rowContainer.ownerDocument.removeEventListener('mousemove', this._mouseMoveListener);
    this._rowContainer.ownerDocument.removeEventListener('mouseup', this._mouseUpListener);
    clearInterval(this._dragScrollIntervalTimer);
    this._dragScrollIntervalTimer = null;
  }

  /**
   * Performs a shift click, setting the selection end position to the mouse
   * position.
   * @param event The mouse event.
   */
  private _onShiftClick(event: MouseEvent): void {
    if (this._model.selectionStart) {
      this._model.selectionEnd = this._getMouseBufferCoords(event);
    }
  }

  /**
   * Performs a single click, resetting relevant state and setting the selection
   * start position.
   * @param event The mouse event.
   */
  private _onSingleClick(event: MouseEvent): void {
    this._model.selectionStartLength = 0;
    this._model.isSelectAllActive = false;
    this._activeSelectionMode = SelectionMode.NORMAL;

    // Initialize the new selection
    this._model.selectionStart = this._getMouseBufferCoords(event);
<<<<<<< HEAD
    if (this._model.selectionStart) {
      this._model.selectionEnd = null;
      // If the mouse is over the second half of a wide character, adjust the
      // selection to cover the whole character
      const char = this._buffer.lines.get(this._model.selectionStart[1])[this._model.selectionStart[0]];
      if (char[CHAR_DATA_WIDTH_INDEX] === 0) {
        this._model.selectionStart[0]++;
      }
=======
    if (!this._model.selectionStart) {
      return;
    }
    this._model.selectionEnd = null;

    // Ensure the line exists
    const line = this._buffer.get(this._model.selectionStart[1]);
    if (!line) {
      return;
    }

    // If the mouse is over the second half of a wide character, adjust the
    // selection to cover the whole character
    const char = line[this._model.selectionStart[0]];
    if (char[LINE_DATA_WIDTH_INDEX] === 0) {
      this._model.selectionStart[0]++;
>>>>>>> 2e9177a0
    }
  }

  /**
   * Performs a double click, selecting the current work.
   * @param event The mouse event.
   */
  private _onDoubleClick(event: MouseEvent): void {
    const coords = this._getMouseBufferCoords(event);
    if (coords) {
      this._activeSelectionMode = SelectionMode.WORD;
      this._selectWordAt(coords);
    }
  }

  /**
   * Performs a triple click, selecting the current line and activating line
   * select mode.
   * @param event The mouse event.
   */
  private _onTripleClick(event: MouseEvent): void {
    const coords = this._getMouseBufferCoords(event);
    if (coords) {
      this._activeSelectionMode = SelectionMode.LINE;
      this._selectLineAt(coords[1]);
    }
  }

  /**
   * Handles the mousemove event when the mouse button is down, recording the
   * end of the selection and refreshing the selection.
   * @param event The mousemove event.
   */
  private _onMouseMove(event: MouseEvent) {
    // Record the previous position so we know whether to redraw the selection
    // at the end.
    const previousSelectionEnd = this._model.selectionEnd ? [this._model.selectionEnd[0], this._model.selectionEnd[1]] : null;

    // Set the initial selection end based on the mouse coordinates
    this._model.selectionEnd = this._getMouseBufferCoords(event);
    if (!this._model.selectionEnd) {
      this.refresh(true);
      return;
    }

    // Select the entire line if line select mode is active.
    if (this._activeSelectionMode === SelectionMode.LINE) {
      if (this._model.selectionEnd[1] < this._model.selectionStart[1]) {
        this._model.selectionEnd[0] = 0;
      } else {
        this._model.selectionEnd[0] = this._terminal.cols;
      }
    } else if (this._activeSelectionMode === SelectionMode.WORD) {
      this._selectToWordAt(this._model.selectionEnd);
    }

    // Determine the amount of scrolling that will happen.
    this._dragScrollAmount = this._getMouseEventScrollAmount(event);

    // If the cursor was above or below the viewport, make sure it's at the
    // start or end of the viewport respectively.
    if (this._dragScrollAmount > 0) {
      this._model.selectionEnd[0] = this._terminal.cols - 1;
    } else if (this._dragScrollAmount < 0) {
      this._model.selectionEnd[0] = 0;
    }

    // If the character is a wide character include the cell to the right in the
    // selection. Note that selections at the very end of the line will never
    // have a character.
    if (this._model.selectionEnd[1] < this._buffer.lines.length) {
      const char = this._buffer.lines.get(this._model.selectionEnd[1])[this._model.selectionEnd[0]];
      if (char && char[CHAR_DATA_WIDTH_INDEX] === 0) {
        this._model.selectionEnd[0]++;
      }
    }

    // Only draw here if the selection changes.
    if (!previousSelectionEnd ||
        previousSelectionEnd[0] !== this._model.selectionEnd[0] ||
        previousSelectionEnd[1] !== this._model.selectionEnd[1]) {
      this.refresh(true);
    }
  }

  /**
   * The callback that occurs every DRAG_SCROLL_INTERVAL ms that does the
   * scrolling of the viewport.
   */
  private _dragScroll() {
    if (this._dragScrollAmount) {
      this._terminal.scrollDisp(this._dragScrollAmount, false);
      // Re-evaluate selection
      if (this._dragScrollAmount > 0) {
        this._model.selectionEnd = [this._terminal.cols - 1, this._terminal.buffer.ydisp + this._terminal.rows];
      } else {
        this._model.selectionEnd = [0, this._terminal.buffer.ydisp];
      }
      this.refresh();
    }
  }

  /**
   * Handles the mouseup event, removing the mousedown listeners.
   * @param event The mouseup event.
   */
  private _onMouseUp(event: MouseEvent) {
    this._removeMouseDownListeners();
  }

  /**
   * Converts a viewport column to the character index on the buffer line, the
   * latter takes into account wide characters.
   * @param coords The coordinates to find the 2 index for.
   */
  private _convertViewportColToCharacterIndex(bufferLine: any, coords: [number, number]): number {
    let charIndex = coords[0];
    for (let i = 0; coords[0] >= i; i++) {
      const char = bufferLine[i];
      if (char[CHAR_DATA_WIDTH_INDEX] === 0) {
        charIndex--;
      }
    }
    return charIndex;
  }

  public setSelection(col: number, row: number, length: number): void {
    this._model.clearSelection();
    this._removeMouseDownListeners();
    this._model.selectionStart = [col, row];
    this._model.selectionStartLength = length;
    this.refresh();
  }

  /**
   * Gets positional information for the word at the coordinated specified.
   * @param coords The coordinates to get the word at.
   */
  private _getWordAt(coords: [number, number]): IWordPosition {
<<<<<<< HEAD
    const line = this._buffer.translateBufferLineToString(coords[1], false);
    const bufferLine = this._buffer.lines.get(coords[1]);
=======
    const bufferLine = this._buffer.get(coords[1]);
    if (!bufferLine) {
      return null;
    }

    const line = translateBufferLineToString(bufferLine, false);
>>>>>>> 2e9177a0

    // Get actual index, taking into consideration wide characters
    let endIndex = this._convertViewportColToCharacterIndex(bufferLine, coords);
    let startIndex = endIndex;

    // Record offset to be used later
    const charOffset = coords[0] - startIndex;
    let leftWideCharCount = 0;
    let rightWideCharCount = 0;

    if (line.charAt(startIndex) === ' ') {
      // Expand until non-whitespace is hit
      while (startIndex > 0 && line.charAt(startIndex - 1) === ' ') {
        startIndex--;
      }
      while (endIndex < line.length && line.charAt(endIndex + 1) === ' ') {
        endIndex++;
      }
    } else {
      // Expand until whitespace is hit. This algorithm works by scanning left
      // and right from the starting position, keeping both the index format
      // (line) and the column format (bufferLine) in sync. When a wide
      // character is hit, it is recorded and the column index is adjusted.
      let startCol = coords[0];
      let endCol = coords[0];
      // Consider the initial position, skip it and increment the wide char
      // variable
      if (bufferLine[startCol][CHAR_DATA_WIDTH_INDEX] === 0) {
        leftWideCharCount++;
        startCol--;
      }
      if (bufferLine[endCol][CHAR_DATA_WIDTH_INDEX] === 2) {
        rightWideCharCount++;
        endCol++;
      }
      // Expand the string in both directions until a space is hit
      while (startIndex > 0 && !this._isCharWordSeparator(line.charAt(startIndex - 1))) {
        if (bufferLine[startCol - 1][CHAR_DATA_WIDTH_INDEX] === 0) {
          // If the next character is a wide char, record it and skip the column
          leftWideCharCount++;
          startCol--;
        }
        startIndex--;
        startCol--;
      }
      while (endIndex + 1 < line.length && !this._isCharWordSeparator(line.charAt(endIndex + 1))) {
        if (bufferLine[endCol + 1][CHAR_DATA_WIDTH_INDEX] === 2) {
          // If the next character is a wide char, record it and skip the column
          rightWideCharCount++;
          endCol++;
        }
        endIndex++;
        endCol++;
      }
    }

    const start = startIndex + charOffset - leftWideCharCount;
    const length = Math.min(endIndex - startIndex + leftWideCharCount + rightWideCharCount + 1/*include endIndex char*/, this._terminal.cols);
    return {start, length};
  }

  /**
   * Selects the word at the coordinates specified.
   * @param coords The coordinates to get the word at.
   */
  protected _selectWordAt(coords: [number, number]): void {
    const wordPosition = this._getWordAt(coords);
    if (wordPosition) {
      this._model.selectionStart = [wordPosition.start, coords[1]];
      this._model.selectionStartLength = wordPosition.length;
    }
  }

  /**
   * Sets the selection end to the word at the coordinated specified.
   * @param coords The coordinates to get the word at.
   */
  private _selectToWordAt(coords: [number, number]): void {
    const wordPosition = this._getWordAt(coords);
    if (wordPosition) {
      this._model.selectionEnd = [this._model.areSelectionValuesReversed() ? wordPosition.start : (wordPosition.start + wordPosition.length), coords[1]];
    }
  }

  /**
   * Gets whether the character is considered a word separator by the select
   * word logic.
   * @param char The character to check.
   */
  private _isCharWordSeparator(char: string): boolean {
    return WORD_SEPARATORS.indexOf(char) >= 0;
  }

  /**
   * Selects the line specified.
   * @param line The line index.
   */
  protected _selectLineAt(line: number): void {
    this._model.selectionStart = [0, line];
    this._model.selectionStartLength = this._terminal.cols;
  }
}<|MERGE_RESOLUTION|>--- conflicted
+++ resolved
@@ -382,23 +382,13 @@
 
     // Initialize the new selection
     this._model.selectionStart = this._getMouseBufferCoords(event);
-<<<<<<< HEAD
-    if (this._model.selectionStart) {
-      this._model.selectionEnd = null;
-      // If the mouse is over the second half of a wide character, adjust the
-      // selection to cover the whole character
-      const char = this._buffer.lines.get(this._model.selectionStart[1])[this._model.selectionStart[0]];
-      if (char[CHAR_DATA_WIDTH_INDEX] === 0) {
-        this._model.selectionStart[0]++;
-      }
-=======
     if (!this._model.selectionStart) {
       return;
     }
     this._model.selectionEnd = null;
 
     // Ensure the line exists
-    const line = this._buffer.get(this._model.selectionStart[1]);
+    const line = this._buffer.lines.get(this._model.selectionStart[1]);
     if (!line) {
       return;
     }
@@ -406,9 +396,8 @@
     // If the mouse is over the second half of a wide character, adjust the
     // selection to cover the whole character
     const char = line[this._model.selectionStart[0]];
-    if (char[LINE_DATA_WIDTH_INDEX] === 0) {
+    if (char[CHAR_DATA_WIDTH_INDEX] === 0) {
       this._model.selectionStart[0]++;
->>>>>>> 2e9177a0
     }
   }
 
@@ -548,17 +537,12 @@
    * @param coords The coordinates to get the word at.
    */
   private _getWordAt(coords: [number, number]): IWordPosition {
-<<<<<<< HEAD
-    const line = this._buffer.translateBufferLineToString(coords[1], false);
     const bufferLine = this._buffer.lines.get(coords[1]);
-=======
-    const bufferLine = this._buffer.get(coords[1]);
     if (!bufferLine) {
       return null;
     }
 
-    const line = translateBufferLineToString(bufferLine, false);
->>>>>>> 2e9177a0
+    const line = this._buffer.translateBufferLineToString(coords[1], false);
 
     // Get actual index, taking into consideration wide characters
     let endIndex = this._convertViewportColToCharacterIndex(bufferLine, coords);

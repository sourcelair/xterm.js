--- conflicted
+++ resolved
@@ -8,16 +8,13 @@
 import { CircularList } from './utils/CircularList';
 import { SelectionManager } from './SelectionManager';
 import { SelectionModel } from './SelectionModel';
-<<<<<<< HEAD
-import { CharData } from "./Types";
-=======
+import { CharData, LineData } from './Types';
 import { BufferSet } from './BufferSet';
->>>>>>> 48dab494
 
 class TestSelectionManager extends SelectionManager {
   constructor(
     terminal: ITerminal,
-    buffer: ICircularList<[number, string, number][]>,
+    buffer: ICircularList<LineData>,
     rowContainer: HTMLElement,
     charMeasure: CharMeasure
   ) {
@@ -41,7 +38,7 @@
   let document: Document;
 
   let terminal: ITerminal;
-  let bufferLines: ICircularList<[number, string, number][]>;
+  let bufferLines: ICircularList<LineData>;
   let rowContainer: HTMLElement;
   let selectionManager: TestSelectionManager;
 
@@ -98,8 +95,7 @@
     });
     it('should expand selection for wide characters', () => {
       // Wide characters use a special format
-<<<<<<< HEAD
-      buffer.push([
+      bufferLines.push([
         ['中', 2, null, null, null],
         ['', 0, null, null, null],
         ['文', 2, null, null, null],
@@ -115,24 +111,6 @@
         ['f', 1, null, null, null],
         ['o', 1, null, null, null],
         ['o', 1, null, null, null]
-=======
-      bufferLines.push([
-        [null, '中', 2],
-        [null, '', 0],
-        [null, '文', 2],
-        [null, '', 0],
-        [null, ' ', 1],
-        [null, 'a', 1],
-        [null, '中', 2],
-        [null, '', 0],
-        [null, '文', 2],
-        [null, '', 0],
-        [null, 'b', 1],
-        [null, ' ', 1],
-        [null, 'f', 1],
-        [null, 'o', 1],
-        [null, 'o', 1]
->>>>>>> 48dab494
       ]);
       // Ensure wide characters take up 2 columns
       selectionManager.selectWordAt([0, 0]);

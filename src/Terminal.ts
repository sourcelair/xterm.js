--- conflicted
+++ resolved
@@ -53,11 +53,8 @@
 import { ICharSizeService } from 'browser/services/Services';
 import { CharSizeService } from 'browser/services/CharSizeService';
 import { BufferService, MINIMUM_COLS, MINIMUM_ROWS } from 'common/services/BufferService';
-<<<<<<< HEAD
 import { Disposable } from 'common/Lifecycle';
-=======
 import { IBufferSet, IBuffer } from 'common/buffer/Types';
->>>>>>> 58ec3f99
 
 // Let it work inside Node.js for automated testing purposes.
 const document = (typeof window !== 'undefined') ? window.document : null;
@@ -240,22 +237,7 @@
     this.optionsService = new OptionsService(options);
     this._setupOptionsListeners();
     this._setup();
-<<<<<<< HEAD
-=======
     this._bufferService = new BufferService(this.optionsService);
-
-    // TODO: Remove these in v4
-    // Fire old style events from new emitters
-    this.onCursorMove(() => this.emit('cursormove'));
-    this.onData(e => this.emit('data', e));
-    this.onKey(e => this.emit('key', e.key, e.domEvent));
-    this.onLineFeed(() => this.emit('linefeed'));
-    this.onRender(e => this.emit('refresh', e));
-    this.onResize(e => this.emit('resize', e));
-    this.onSelectionChange(() => this.emit('selection'));
-    this.onScroll(e => this.emit('scroll', e));
-    this.onTitleChange(e => this.emit('title', e));
->>>>>>> 58ec3f99
   }
 
   public dispose(): void {

--- conflicted
+++ resolved
@@ -51,11 +51,8 @@
 import { evaluateKeyboardEvent } from './core/input/Keyboard';
 import { KeyboardResultType, ICharset } from './core/Types';
 import { clone } from './common/Clone';
-<<<<<<< HEAD
 import { EventEmitter2, IEvent } from './common/EventEmitter2';
-=======
 import { Attributes } from './BufferLine';
->>>>>>> 25745777
 import { applyWindowsMode } from './WindowsMode';
 
 // Let it work inside Node.js for automated testing purposes.

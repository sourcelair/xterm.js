/**
 * Copyright (c) 2014 The xterm.js authors. All rights reserved.
 * Copyright (c) 2012-2013, Christopher Jeffrey (MIT License)
 * @license MIT
 *
 * Originally forked from (with the author's permission):
 *   Fabrice Bellard's javascript vt100 for jslinux:
 *   http://bellard.org/jslinux/
 *   Copyright (c) 2011 Fabrice Bellard
 *   The original design remains. The terminal itself
 *   has been extended to include xterm CSI codes, among
 *   other features.
 *
 * Terminal Emulation References:
 *   http://vt100.net/
 *   http://invisible-island.net/xterm/ctlseqs/ctlseqs.txt
 *   http://invisible-island.net/xterm/ctlseqs/ctlseqs.html
 *   http://invisible-island.net/vttest/
 *   http://www.inwap.com/pdp10/ansicode.txt
 *   http://linux.die.net/man/4/console_codes
 *   http://linux.die.net/man/7/urxvt
 */

import { ITerminalOptions, ITerminal, IBrowser, IRenderer, ILinkifier, IMouseZoneManager, ITheme, LinkMatcherHandler, LinkMatcherValidationCallback, ILinkMatcherOptions, CharData, LineData } from '../typings/xterm-internal';
import { BufferSet } from './BufferSet';
import { Buffer, MAX_BUFFER_SIZE } from './Buffer';
import { CompositionHelper } from './CompositionHelper';
import { EventEmitter } from './EventEmitter';
import { Viewport } from './Viewport';
import { rightClickHandler, moveTextAreaUnderMouseCursor, pasteHandler, copyHandler } from './handlers/Clipboard';
import { CircularList } from './utils/CircularList';
import { C0 } from './EscapeSequences';
import { InputHandler } from './InputHandler';
import { Parser } from './Parser';
import { Renderer } from './renderer/Renderer';
import { Linkifier } from './Linkifier';
import { SelectionManager } from './SelectionManager';
import { CharMeasure } from './utils/CharMeasure';
import * as Browser from './shared/utils/Browser';
import { MouseHelper } from './utils/MouseHelper';
import { CHARSETS } from './Charsets';
import { CustomKeyEventHandler } from './Types';
import { ICharset, IInputHandlingTerminal, IViewport, ICompositionHelper } from './Interfaces';
import { BELL_SOUND } from './utils/Sounds';
import { DEFAULT_ANSI_COLORS } from './renderer/ColorManager';
import { MouseZoneManager } from './input/MouseZoneManager';
<<<<<<< HEAD
import { initialize as initializeCharAtlas } from './renderer/CharAtlas';
=======
import { IRenderer } from './renderer/Interfaces';
>>>>>>> 8f1a629b

// Let it work inside Node.js for automated testing purposes.
const document = (typeof window !== 'undefined') ? window.document : null;

/**
 * The amount of write requests to queue before sending an XOFF signal to the
 * pty process. This number must be small in order for ^C and similar sequences
 * to be responsive.
 */
const WRITE_BUFFER_PAUSE_THRESHOLD = 5;

/**
 * The number of writes to perform in a single batch before allowing the
 * renderer to catch up with a 0ms setTimeout.
 */
const WRITE_BATCH_SIZE = 300;

const DEFAULT_OPTIONS: ITerminalOptions = {
  cols: 80,
  rows: 24,
  convertEol: false,
  termName: 'xterm',
  cursorBlink: false,
  cursorStyle: 'block',
  bellSound: BELL_SOUND,
  bellStyle: 'none',
  enableBold: true,
  fontFamily: 'courier-new, courier, monospace',
  fontSize: 15,
  fontWeight: 'normal',
  fontWeightBold: 'bold',
  lineHeight: 1.0,
  letterSpacing: 0,
  scrollback: 1000,
  screenKeys: false,
  debug: false,
  macOptionIsMeta: false,
  cancelEvents: false,
  disableStdin: false,
  useFlowControl: false,
  tabStopWidth: 8,
  theme: null
  // programFeatures: false,
  // focusKeys: false,
};

export class Terminal extends EventEmitter implements ITerminal, IInputHandlingTerminal {
  public textarea: HTMLTextAreaElement;
  public element: HTMLElement;

  /**
   * The HTMLElement that the terminal is created in, set by Terminal.open.
   */
  private parent: HTMLElement;
  private context: Window;
  private document: Document;
  private body: HTMLBodyElement;
  private viewportScrollArea: HTMLElement;
  private viewportElement: HTMLElement;
  private helperContainer: HTMLElement;
  private compositionView: HTMLElement;
  private charSizeStyleElement: HTMLStyleElement;
  private bellAudioElement: HTMLAudioElement;
  private visualBellTimer: number;

  public browser: IBrowser = <any>Browser;

  public options: ITerminalOptions;
  private colors: any;

  // TODO: This can be changed to an enum or boolean, 0 and 1 seem to be the only options
  public cursorState: number;
  public cursorHidden: boolean;
  public convertEol: boolean;

  private sendDataQueue: string;
  private customKeyEventHandler: CustomKeyEventHandler;

  // modes
  public applicationKeypad: boolean;
  public applicationCursor: boolean;
  public originMode: boolean;
  public insertMode: boolean;
  public wraparoundMode: boolean; // defaults: xterm - true, vt100 - false
  public bracketedPasteMode: boolean;

  // charset
  // The current charset
  public charset: ICharset;
  public gcharset: number;
  public glevel: number;
  public charsets: ICharset[];

  // mouse properties
  private decLocator: boolean; // This is unstable and never set
  public x10Mouse: boolean;
  public vt200Mouse: boolean;
  private vt300Mouse: boolean; // This is unstable and never set
  public normalMouse: boolean;
  public mouseEvents: boolean;
  public sendFocus: boolean;
  public utfMouse: boolean;
  public sgrMouse: boolean;
  public urxvtMouse: boolean;

  // misc
  private refreshStart: number;
  private refreshEnd: number;
  public savedCols: number;

  // stream
  private readable: boolean;
  private writable: boolean;

  public defAttr: number;
  public curAttr: number;

  public params: (string | number)[];
  public currentParam: string | number;
  public prefix: string;
  public postfix: string;

  // user input states
  public writeBuffer: string[];
  private writeInProgress: boolean;

  /**
   * Whether _xterm.js_ sent XOFF in order to catch up with the pty process.
   * This is a distinct state from writeStopped so that if the user requested
   * XOFF via ^S that it will not automatically resume when the writeBuffer goes
   * below threshold.
   */
  private xoffSentToCatchUp: boolean;

  /** Whether writing has been stopped as a result of XOFF */
  private writeStopped: boolean;

  // leftover surrogate high from previous write invocation
  private surrogateHigh: string;

  // Store if user went browsing history in scrollback
  private userScrolling: boolean;

  private inputHandler: InputHandler;
  private parser: Parser;
  public renderer: IRenderer;
  public selectionManager: SelectionManager;
  public linkifier: ILinkifier;
  public buffers: BufferSet;
  public viewport: IViewport;
  private compositionHelper: ICompositionHelper;
  public charMeasure: CharMeasure;
  private _mouseZoneManager: IMouseZoneManager;
  public mouseHelper: MouseHelper;

  public cols: number;
  public rows: number;

  /**
   * Creates a new `Terminal` object.
   *
   * @param {object} options An object containing a set of options, the available options are:
   *   - `cursorBlink` (boolean): Whether the terminal cursor blinks
   *   - `cols` (number): The number of columns of the terminal (horizontal size)
   *   - `rows` (number): The number of rows of the terminal (vertical size)
   *
   * @public
   * @class Xterm Xterm
   * @alias module:xterm/src/xterm
   */
  constructor(
    options: ITerminalOptions = {}
  ) {
    super();
    this.options = options;
    this.setup();
  }

  private setup(): void {
    Object.keys(DEFAULT_OPTIONS).forEach((key) => {
      if (this.options[key] == null) {
        this.options[key] = DEFAULT_OPTIONS[key];
      }
      // TODO: We should move away from duplicate options on the Terminal object
      this[key] = this.options[key];
    });

    // this.context = options.context || window;
    // this.document = options.document || document;
    // TODO: WHy not document.body?
    this.parent = document ? document.body : null;

    this.cols = this.options.cols;
    this.rows = this.options.rows;

    if (this.options.handler) {
      this.on('data', this.options.handler);
    }

    this.cursorState = 0;
    this.cursorHidden = false;
    this.sendDataQueue = '';
    this.customKeyEventHandler = null;

    // modes
    this.applicationKeypad = false;
    this.applicationCursor = false;
    this.originMode = false;
    this.insertMode = false;
    this.wraparoundMode = true; // defaults: xterm - true, vt100 - false
    this.bracketedPasteMode = false;

    // charset
    this.charset = null;
    this.gcharset = null;
    this.glevel = 0;
    // TODO: Can this be just []?
    this.charsets = [null];

    this.readable = true;
    this.writable = true;

    this.defAttr = (0 << 18) | (257 << 9) | (256 << 0);
    this.curAttr = (0 << 18) | (257 << 9) | (256 << 0);

    this.params = [];
    this.currentParam = 0;
    this.prefix = '';
    this.postfix = '';

    // user input states
    this.writeBuffer = [];
    this.writeInProgress = false;

    this.xoffSentToCatchUp = false;
    this.writeStopped = false;
    this.surrogateHigh = '';
    this.userScrolling = false;

    this.inputHandler = new InputHandler(this);
    this.parser = new Parser(this.inputHandler, this);
    // Reuse renderer if the Terminal is being recreated via a reset call.
    this.renderer = this.renderer || null;
    this.selectionManager = this.selectionManager || null;
    this.linkifier = this.linkifier || new Linkifier(this);
    this._mouseZoneManager = this._mouseZoneManager || null;

    // Create the terminal's buffers and set the current buffer
    this.buffers = new BufferSet(this);
    if (this.selectionManager) {
      this.selectionManager.clearSelection();
      this.selectionManager.initBuffersListeners();
    }
  }

  /**
   * Convenience property to active buffer.
   */
  public get buffer(): Buffer {
    return this.buffers.active;
  }

  /**
   * back_color_erase feature for xterm.
   */
  public eraseAttr(): number {
    // if (this.is('screen')) return this.defAttr;
    return (this.defAttr & ~0x1ff) | (this.curAttr & 0x1ff);
  }

  /**
   * Focus the terminal. Delegates focus handling to the terminal's DOM element.
   */
  public focus(): void {
    if (this.textarea) {
      this.textarea.focus();
    }
  }

  public get isFocused(): boolean {
    return document.activeElement === this.textarea;
  }

  /**
   * Retrieves an option's value from the terminal.
   * @param {string} key The option key.
   */
  public getOption(key: string): any {
    if (!(key in DEFAULT_OPTIONS)) {
      throw new Error('No option with key "' + key + '"');
    }

    if (typeof this.options[key] !== 'undefined') {
      return this.options[key];
    }

    return this[key];
  }

  /**
   * Sets an option on the terminal.
   * @param {string} key The option key.
   * @param {any} value The option value.
   */
  public setOption(key: string, value: any): void {
    if (!(key in DEFAULT_OPTIONS)) {
      throw new Error('No option with key "' + key + '"');
    }
    switch (key) {
      case 'bellStyle':
        if (!value) {
          value = 'none';
        }
        break;
      case 'cursorStyle':
        if (!value) {
          value = 'block';
        }
        break;
      case 'fontWeight':
        if (!value) {
          value = 'normal';
        }
        break;
      case 'fontWeightBold':
        if (!value) {
          value = 'bold';
        }
        break;
      case 'lineHeight':
        if (value < 1) {
          console.warn(`${key} cannot be less than 1, value: ${value}`);
          return;
        }
      case 'tabStopWidth':
        if (value < 1) {
          console.warn(`${key} cannot be less than 1, value: ${value}`);
          return;
        }
        break;
      case 'theme':
        // If open has been called we do not want to set options.theme as the
        // source of truth is owned by the renderer.
        if (this.renderer) {
          this._setTheme(<ITheme>value);
          return;
        }
        break;
      case 'scrollback':
        value = Math.min(value, MAX_BUFFER_SIZE);

        if (value < 0) {
          console.warn(`${key} cannot be less than 0, value: ${value}`);
          return;
        }
        if (this.options[key] !== value) {
          const newBufferLength = this.rows + value;
          if (this.buffer.lines.length > newBufferLength) {
            const amountToTrim = this.buffer.lines.length - newBufferLength;
            const needsRefresh = (this.buffer.ydisp - amountToTrim < 0);
            this.buffer.lines.trimStart(amountToTrim);
            this.buffer.ybase = Math.max(this.buffer.ybase - amountToTrim, 0);
            this.buffer.ydisp = Math.max(this.buffer.ydisp - amountToTrim, 0);
            if (needsRefresh) {
              this.refresh(0, this.rows - 1);
            }
          }
        }
        break;
    }
    this[key] = value;
    this.options[key] = value;
    switch (key) {
      case 'fontFamily':
      case 'fontSize':
        // When the font changes the size of the cells may change which requires a renderer clear
        this.renderer.clear();
        this.charMeasure.measure(this.options);
        break;
      case 'enableBold':
      case 'letterSpacing':
      case 'lineHeight':
      case 'fontWeight':
      case 'fontWeightBold':
        const didCharSizeChange = (key === 'fontWeight' || key === 'fontWeightBold' || key === 'enableBold');

        // When the font changes the size of the cells may change which requires a renderer clear
        this.renderer.clear();
        this.renderer.onResize(this.cols, this.rows, didCharSizeChange);
        this.refresh(0, this.rows - 1);
      case 'scrollback':
        this.buffers.resize(this.cols, this.rows);
        this.viewport.syncScrollArea();
        break;
      case 'tabStopWidth': this.buffers.setupTabStops(); break;
      case 'bellSound':
      case 'bellStyle': this.syncBellSound(); break;
    }
    // Inform renderer of changes
    if (this.renderer) {
      this.renderer.onOptionsChanged();
    }
  }

  /**
   * Binds the desired focus behavior on a given terminal object.
   */
  private _onTextAreaFocus(): void {
    if (this.sendFocus) {
      this.send(C0.ESC + '[I');
    }
    this.element.classList.add('focus');
    this.showCursor();
    this.emit('focus');
  }

  /**
   * Blur the terminal, calling the blur function on the terminal's underlying
   * textarea.
   */
  public blur(): void {
    return this.textarea.blur();
  }

  /**
   * Binds the desired blur behavior on a given terminal object.
   */
  private _onTextAreaBlur(): void {
    this.refresh(this.buffer.y, this.buffer.y);
    if (this.sendFocus) {
      this.send(C0.ESC + '[O');
    }
    this.element.classList.remove('focus');
    this.emit('blur');
  }

  /**
   * Initialize default behavior
   */
  private initGlobal(): void {
    this.bindKeys();

    // Bind clipboard functionality
    on(this.element, 'copy', (event: ClipboardEvent) => {
      // If mouse events are active it means the selection manager is disabled and
      // copy should be handled by the host program.
      if (!this.hasSelection()) {
        return;
      }
      copyHandler(event, this, this.selectionManager);
    });
    const pasteHandlerWrapper = event => pasteHandler(event, this);
    on(this.textarea, 'paste', pasteHandlerWrapper);
    on(this.element, 'paste', pasteHandlerWrapper);

    // Handle right click context menus
    if (Browser.isFirefox) {
      // Firefox doesn't appear to fire the contextmenu event on right click
      on(this.element, 'mousedown', (event: MouseEvent) => {
        if (event.button === 2) {
          rightClickHandler(event, this.textarea, this.selectionManager);
        }
      });
    } else {
      on(this.element, 'contextmenu', (event: MouseEvent) => {
        rightClickHandler(event, this.textarea, this.selectionManager);
      });
    }

    // Move the textarea under the cursor when middle clicking on Linux to ensure
    // middle click to paste selection works. This only appears to work in Chrome
    // at the time is writing.
    if (Browser.isLinux) {
      // Use auxclick event over mousedown the latter doesn't seem to work. Note
      // that the regular click event doesn't fire for the middle mouse button.
      on(this.element, 'auxclick', (event: MouseEvent) => {
        if (event.button === 1) {
          moveTextAreaUnderMouseCursor(event, this.textarea);
        }
      });
    }
  }

  /**
   * Apply key handling to the terminal
   */
  private bindKeys(): void {
    const self = this;
    on(this.element, 'keydown', function (ev: KeyboardEvent): void {
      if (document.activeElement !== this) {
        return;
      }
      self._keyDown(ev);
    }, true);

    on(this.element, 'keypress', function (ev: KeyboardEvent): void {
      if (document.activeElement !== this) {
        return;
      }
      self._keyPress(ev);
    }, true);

    on(this.element, 'keyup', (ev: KeyboardEvent) => {
      if (!wasMondifierKeyOnlyEvent(ev)) {
        this.focus();
      }
    }, true);

    on(this.textarea, 'keydown', (ev: KeyboardEvent) => {
      this._keyDown(ev);
    }, true);

    on(this.textarea, 'keypress', (ev: KeyboardEvent) => {
      this._keyPress(ev);
      // Truncate the textarea's value, since it is not needed
      this.textarea.value = '';
    }, true);

    on(this.textarea, 'compositionstart', () => this.compositionHelper.compositionstart());
    on(this.textarea, 'compositionupdate', (e: CompositionEvent) => this.compositionHelper.compositionupdate(e));
    on(this.textarea, 'compositionend', () => this.compositionHelper.compositionend());
    this.on('refresh', () => this.compositionHelper.updateCompositionElements());
    this.on('refresh', (data) => this.queueLinkification(data.start, data.end));
  }

  /**
   * Opens the terminal within an element.
   *
   * @param {HTMLElement} parent The element to create the terminal within.
   */
  public open(parent: HTMLElement): void {
    let i = 0;
    let div;

    this.parent = parent || this.parent;

    if (!this.parent) {
      throw new Error('Terminal requires a parent element.');
    }

    // Grab global elements
    this.context = this.parent.ownerDocument.defaultView;
    this.document = this.parent.ownerDocument;
    this.body = <HTMLBodyElement>this.document.body;

    // Create main element container
    this.element = this.document.createElement('div');
    this.element.classList.add('terminal');
    this.element.classList.add('xterm');
    this.element.setAttribute('tabindex', '0');
    this.parent.appendChild(this.element);

    // Performance: Use a document fragment to build the terminal
    // viewport and helper elements detached from the DOM
    const fragment = document.createDocumentFragment();
    this.viewportElement = document.createElement('div');
    this.viewportElement.classList.add('xterm-viewport');
    fragment.appendChild(this.viewportElement);
    this.viewportScrollArea = document.createElement('div');
    this.viewportScrollArea.classList.add('xterm-scroll-area');
    this.viewportElement.appendChild(this.viewportScrollArea);

    this._mouseZoneManager = new MouseZoneManager(this);
    this.on('scroll', () => this._mouseZoneManager.clearAll());
    this.linkifier.attachToDom(this._mouseZoneManager);

    // Create the container that will hold helpers like the textarea for
    // capturing DOM Events. Then produce the helpers.
    this.helperContainer = document.createElement('div');
    this.helperContainer.classList.add('xterm-helpers');
    fragment.appendChild(this.helperContainer);

    this.textarea = document.createElement('textarea');
    this.textarea.classList.add('xterm-helper-textarea');
    this.textarea.setAttribute('autocorrect', 'off');
    this.textarea.setAttribute('autocapitalize', 'off');
    this.textarea.setAttribute('spellcheck', 'false');
    this.textarea.tabIndex = 0;
    this.textarea.addEventListener('focus', () => this._onTextAreaFocus());
    this.textarea.addEventListener('blur', () => this._onTextAreaBlur());
    this.helperContainer.appendChild(this.textarea);

    this.compositionView = document.createElement('div');
    this.compositionView.classList.add('composition-view');
    this.compositionHelper = new CompositionHelper(this.textarea, this.compositionView, this);
    this.helperContainer.appendChild(this.compositionView);

    this.charSizeStyleElement = document.createElement('style');
    this.helperContainer.appendChild(this.charSizeStyleElement);
    this.charMeasure = new CharMeasure(document, this.helperContainer);

    // Preload audio, this relied on helperContainer
    this.syncBellSound();

    // Performance: Add viewport and helper elements from the fragment
    this.element.appendChild(fragment);

    this.renderer = new Renderer(this, this.options.theme);
    this.options.theme = null;
    this.viewport = new Viewport(this, this.viewportElement, this.viewportScrollArea, this.charMeasure);
    this.viewport.onThemeChanged(this.renderer.colorManager.colors);

    this.on('cursormove', () => this.renderer.onCursorMove());
    this.on('resize', () => this.renderer.onResize(this.cols, this.rows, false));
    this.on('blur', () => this.renderer.onBlur());
    this.on('focus', () => this.renderer.onFocus());
    this.charMeasure.on('charsizechanged', () => this.renderer.onResize(this.cols, this.rows, true));
    this.renderer.on('resize', (dimensions) => this.viewport.syncScrollArea());

    this.selectionManager = new SelectionManager(this, this.charMeasure);
    this.element.addEventListener('mousedown', (e: MouseEvent) => this.selectionManager.onMouseDown(e));
    this.selectionManager.on('refresh', data => this.renderer.onSelectionChanged(data.start, data.end));
    this.selectionManager.on('newselection', text => {
      // If there's a new selection, put it into the textarea, focus and select it
      // in order to register it as a selection on the OS. This event is fired
      // only on Linux to enable middle click to paste selection.
      this.textarea.value = text;
      this.textarea.focus();
      this.textarea.select();
    });
    this.on('scroll', () => {
      this.viewport.syncScrollArea();
      this.selectionManager.refresh();
    });
    this.viewportElement.addEventListener('scroll', () => this.selectionManager.refresh());

    this.mouseHelper = new MouseHelper(this.renderer);

    // Measure the character size
    this.charMeasure.measure(this.options);

    // Setup loop that draws to screen
    this.refresh(0, this.rows - 1);

    // Initialize global actions that need to be taken on the document.
    this.initGlobal();

    // Listen for mouse events and translate
    // them into terminal mouse protocols.
    this.bindMouse();

  }

  /**
   * Sets the theme on the renderer. The renderer must have been initialized.
   * @param theme The theme to ste.
   */
  private _setTheme(theme: ITheme): void {
    const colors = this.renderer.setTheme(theme);
    if (this.viewport) {
      this.viewport.onThemeChanged(colors);
    }
  }

  /**
   * Apply the provided addon on the `Terminal` class.
   * @param addon The addon to apply.
   */
  public static applyAddon(addon: any): void {
    addon.apply(Terminal);
  }

  /**
   * XTerm mouse events
   * http://invisible-island.net/xterm/ctlseqs/ctlseqs.html#Mouse%20Tracking
   * To better understand these
   * the xterm code is very helpful:
   * Relevant files:
   *   button.c, charproc.c, misc.c
   * Relevant functions in xterm/button.c:
   *   BtnCode, EmitButtonCode, EditorButton, SendMousePosition
   */
  public bindMouse(): void {
    const el = this.element;
    const self = this;
    let pressed = 32;

    // mouseup, mousedown, wheel
    // left click: ^[[M 3<^[[M#3<
    // wheel up: ^[[M`3>
    function sendButton(ev: MouseEvent | WheelEvent): void {
      let button;
      let pos;

      // get the xterm-style button
      button = getButton(ev);

      // get mouse coordinates
      pos = self.mouseHelper.getRawByteCoords(ev, self.element, self.charMeasure, self.options.lineHeight, self.cols, self.rows);
      if (!pos) return;

      sendEvent(button, pos);

      switch ((<any>ev).overrideType || ev.type) {
        case 'mousedown':
          pressed = button;
          break;
        case 'mouseup':
          // keep it at the left
          // button, just in case.
          pressed = 32;
          break;
        case 'wheel':
          // nothing. don't
          // interfere with
          // `pressed`.
          break;
      }
    }

    // motion example of a left click:
    // ^[[M 3<^[[M@4<^[[M@5<^[[M@6<^[[M@7<^[[M#7<
    function sendMove(ev: MouseEvent): void {
      let button = pressed;
      let pos = self.mouseHelper.getRawByteCoords(ev, self.element, self.charMeasure, self.options.lineHeight, self.cols, self.rows);
      if (!pos) return;

      // buttons marked as motions
      // are incremented by 32
      button += 32;

      sendEvent(button, pos);
    }

    // encode button and
    // position to characters
    function encode(data: number[], ch: number): void {
      if (!self.utfMouse) {
        if (ch === 255) {
          data.push(0);
          return;
        }
        if (ch > 127) ch = 127;
        data.push(ch);
      } else {
        if (ch === 2047) {
          data.push(0);
          return;
        }
        if (ch < 127) {
          data.push(ch);
        } else {
          if (ch > 2047) ch = 2047;
          data.push(0xC0 | (ch >> 6));
          data.push(0x80 | (ch & 0x3F));
        }
      }
    }

    // send a mouse event:
    // regular/utf8: ^[[M Cb Cx Cy
    // urxvt: ^[[ Cb ; Cx ; Cy M
    // sgr: ^[[ Cb ; Cx ; Cy M/m
    // vt300: ^[[ 24(1/3/5)~ [ Cx , Cy ] \r
    // locator: CSI P e ; P b ; P r ; P c ; P p & w
    function sendEvent(button: number, pos: {x: number, y: number}): void {
      // self.emit('mouse', {
      //   x: pos.x - 32,
      //   y: pos.x - 32,
      //   button: button
      // });

      if (self.vt300Mouse) {
        // NOTE: Unstable.
        // http://www.vt100.net/docs/vt3xx-gp/chapter15.html
        button &= 3;
        pos.x -= 32;
        pos.y -= 32;
        let data = C0.ESC + '[24';
        if (button === 0) data += '1';
        else if (button === 1) data += '3';
        else if (button === 2) data += '5';
        else if (button === 3) return;
        else data += '0';
        data += '~[' + pos.x + ',' + pos.y + ']\r';
        self.send(data);
        return;
      }

      if (self.decLocator) {
        // NOTE: Unstable.
        button &= 3;
        pos.x -= 32;
        pos.y -= 32;
        if (button === 0) button = 2;
        else if (button === 1) button = 4;
        else if (button === 2) button = 6;
        else if (button === 3) button = 3;
        self.send(C0.ESC + '['
                  + button
                  + ';'
                  + (button === 3 ? 4 : 0)
                  + ';'
                  + pos.y
                  + ';'
                  + pos.x
                  + ';'
                  // Not sure what page is meant to be
                  + (<any>pos).page || 0
                  + '&w');
        return;
      }

      if (self.urxvtMouse) {
        pos.x -= 32;
        pos.y -= 32;
        pos.x++;
        pos.y++;
        self.send(C0.ESC + '[' + button + ';' + pos.x + ';' + pos.y + 'M');
        return;
      }

      if (self.sgrMouse) {
        pos.x -= 32;
        pos.y -= 32;
        self.send(C0.ESC + '[<'
                  + (((button & 3) === 3 ? button & ~3 : button) - 32)
                  + ';'
                  + pos.x
                  + ';'
                  + pos.y
                  + ((button & 3) === 3 ? 'm' : 'M'));
        return;
      }

      let data: number[] = [];

      encode(data, button);
      encode(data, pos.x);
      encode(data, pos.y);

      self.send(C0.ESC + '[M' + String.fromCharCode.apply(String, data));
    }

    function getButton(ev: MouseEvent): number {
      let button;
      let shift;
      let meta;
      let ctrl;
      let mod;

      // two low bits:
      // 0 = left
      // 1 = middle
      // 2 = right
      // 3 = release
      // wheel up/down:
      // 1, and 2 - with 64 added
      switch ((<any>ev).overrideType || ev.type) {
        case 'mousedown':
          button = ev.button != null
            ? +ev.button
          : ev.which != null
            ? ev.which - 1
          : null;

          if (Browser.isMSIE) {
            button = button === 1 ? 0 : button === 4 ? 1 : button;
          }
          break;
        case 'mouseup':
          button = 3;
          break;
        case 'DOMMouseScroll':
          button = ev.detail < 0
            ? 64
          : 65;
          break;
        case 'wheel':
          button = (<WheelEvent>ev).wheelDeltaY > 0
            ? 64
          : 65;
          break;
      }

      // next three bits are the modifiers:
      // 4 = shift, 8 = meta, 16 = control
      shift = ev.shiftKey ? 4 : 0;
      meta = ev.metaKey ? 8 : 0;
      ctrl = ev.ctrlKey ? 16 : 0;
      mod = shift | meta | ctrl;

      // no mods
      if (self.vt200Mouse) {
        // ctrl only
        mod &= ctrl;
      } else if (!self.normalMouse) {
        mod = 0;
      }

      // increment to SP
      button = (32 + (mod << 2)) + button;

      return button;
    }

    on(el, 'mousedown', (ev: MouseEvent) => {

      // Prevent the focus on the textarea from getting lost
      // and make sure we get focused on mousedown
      ev.preventDefault();
      this.focus();

      // Don't send the mouse button to the pty if mouse events are disabled or
      // if the selection manager is having selection forced (ie. a modifier is
      // held).
      if (!this.mouseEvents || this.selectionManager.shouldForceSelection(ev)) {
        return;
      }

      // send the button
      sendButton(ev);

      // fix for odd bug
      // if (this.vt200Mouse && !this.normalMouse) {
      if (this.vt200Mouse) {
        (<any>ev).overrideType = 'mouseup';
        sendButton(ev);
        return this.cancel(ev);
      }

      // bind events
      if (this.normalMouse) on(this.document, 'mousemove', sendMove);

      // x10 compatibility mode can't send button releases
      if (!this.x10Mouse) {
        const handler = (ev: MouseEvent) => {
          sendButton(ev);
          // TODO: Seems dangerous calling this on document?
          if (this.normalMouse) off(this.document, 'mousemove', sendMove);
          off(this.document, 'mouseup', handler);
          return this.cancel(ev);
        };
        // TODO: Seems dangerous calling this on document?
        on(this.document, 'mouseup', handler);
      }

      return this.cancel(ev);
    });

    // if (this.normalMouse) {
    //  on(this.document, 'mousemove', sendMove);
    // }

    on(el, 'wheel', (ev: WheelEvent) => {
      if (!this.mouseEvents) return;
      if (this.x10Mouse || this.vt300Mouse || this.decLocator) return;
      sendButton(ev);
      ev.preventDefault();
    });

    // allow wheel scrolling in
    // the shell for example
    on(el, 'wheel', (ev: WheelEvent) => {
      if (this.mouseEvents) return;
      this.viewport.onWheel(ev);
      return this.cancel(ev);
    });

    on(el, 'touchstart', (ev: TouchEvent) => {
      if (this.mouseEvents) return;
      this.viewport.onTouchStart(ev);
      return this.cancel(ev);
    });

    on(el, 'touchmove', (ev: TouchEvent) => {
      if (this.mouseEvents) return;
      this.viewport.onTouchMove(ev);
      return this.cancel(ev);
    });
  }

  /**
   * Destroys the terminal.
   */
  public destroy(): void {
    super.destroy();
    this.readable = false;
    this.writable = false;
    this.handler = () => {};
    this.write = () => {};
    if (this.element && this.element.parentNode) {
      this.element.parentNode.removeChild(this.element);
    }
    // this.emit('close');
  }

  /**
   * Tells the renderer to refresh terminal content between two rows (inclusive) at the next
   * opportunity.
   * @param {number} start The row to start from (between 0 and this.rows - 1).
   * @param {number} end The row to end at (between start and this.rows - 1).
   */
  public refresh(start: number, end: number): void {
    if (this.renderer) {
      this.renderer.queueRefresh(start, end);
    }
  }

  /**
   * Queues linkification for the specified rows.
   * @param {number} start The row to start from (between 0 and this.rows - 1).
   * @param {number} end The row to end at (between start and this.rows - 1).
   */
  private queueLinkification(start: number, end: number): void {
    if (this.linkifier) {
      this.linkifier.linkifyRows(start, end);
    }
  }

  /**
   * Display the cursor element
   */
  public showCursor(): void {
    if (!this.cursorState) {
      this.cursorState = 1;
      this.refresh(this.buffer.y, this.buffer.y);
    }
  }

  /**
   * Scroll the terminal down 1 row, creating a blank line.
   * @param isWrapped Whether the new line is wrapped from the previous line.
   */
  public scroll(isWrapped?: boolean): void {
    const newLine = this.blankLine(undefined, isWrapped);
    const topRow = this.buffer.ybase + this.buffer.scrollTop;
    let bottomRow = this.buffer.ybase + this.buffer.scrollBottom;

    if (this.buffer.scrollTop === 0) {
      // Determine whether the buffer is going to be trimmed after insertion.
      const willBufferBeTrimmed = this.buffer.lines.length === this.buffer.lines.maxLength;

      // Insert the line using the fastest method
      if (bottomRow === this.buffer.lines.length - 1) {
        this.buffer.lines.push(newLine);
      } else {
        this.buffer.lines.splice(bottomRow + 1, 0, newLine);
      }

      // Only adjust ybase and ydisp when the buffer is not trimmed
      if (!willBufferBeTrimmed) {
        this.buffer.ybase++;
        // Only scroll the ydisp with ybase if the user has not scrolled up
        if (!this.userScrolling) {
          this.buffer.ydisp++;
        }
      } else {
        // When the buffer is full and the user has scrolled up, keep the text
        // stable unless ydisp is right at the top
        if (this.userScrolling) {
          this.buffer.ydisp = Math.max(this.buffer.ydisp - 1, 0);
        }
      }
    } else {
      // scrollTop is non-zero which means no line will be going to the
      // scrollback, instead we can just shift them in-place.
      const scrollRegionHeight = bottomRow - topRow + 1/*as it's zero-based*/;
      this.buffer.lines.shiftElements(topRow + 1, scrollRegionHeight - 1, -1);
      this.buffer.lines.set(bottomRow, newLine);
    }

    // Move the viewport to the bottom of the buffer unless the user is
    // scrolling.
    if (!this.userScrolling) {
      this.buffer.ydisp = this.buffer.ybase;
    }

    // Flag rows that need updating
    this.updateRange(this.buffer.scrollTop);
    this.updateRange(this.buffer.scrollBottom);

    /**
     * This event is emitted whenever the terminal is scrolled.
     * The one parameter passed is the new y display position.
     *
     * @event scroll
     */
    this.emit('scroll', this.buffer.ydisp);
  }

  /**
   * Scroll the display of the terminal
   * @param {number} disp The number of lines to scroll down (negative scroll up).
   * @param {boolean} suppressScrollEvent Don't emit the scroll event as scrollLines. This is used
   * to avoid unwanted events being handled by the viewport when the event was triggered from the
   * viewport originally.
   */
  public scrollLines(disp: number, suppressScrollEvent?: boolean): void {
    if (disp < 0) {
      if (this.buffer.ydisp === 0) {
        return;
      }
      this.userScrolling = true;
    } else if (disp + this.buffer.ydisp >= this.buffer.ybase) {
      this.userScrolling = false;
    }

    const oldYdisp = this.buffer.ydisp;
    this.buffer.ydisp = Math.max(Math.min(this.buffer.ydisp + disp, this.buffer.ybase), 0);

    // No change occurred, don't trigger scroll/refresh
    if (oldYdisp === this.buffer.ydisp) {
      return;
    }

    if (!suppressScrollEvent) {
      this.emit('scroll', this.buffer.ydisp);
    }

    this.refresh(0, this.rows - 1);
  }

  /**
   * Scroll the display of the terminal by a number of pages.
   * @param {number} pageCount The number of pages to scroll (negative scrolls up).
   */
  public scrollPages(pageCount: number): void {
    this.scrollLines(pageCount * (this.rows - 1));
  }

  /**
   * Scrolls the display of the terminal to the top.
   */
  public scrollToTop(): void {
    this.scrollLines(-this.buffer.ydisp);
  }

  /**
   * Scrolls the display of the terminal to the bottom.
   */
  public scrollToBottom(): void {
    this.scrollLines(this.buffer.ybase - this.buffer.ydisp);
  }

  /**
   * Writes text to the terminal.
   * @param {string} data The text to write to the terminal.
   */
  public write(data: string): void {
    this.writeBuffer.push(data);

    // Send XOFF to pause the pty process if the write buffer becomes too large so
    // xterm.js can catch up before more data is sent. This is necessary in order
    // to keep signals such as ^C responsive.
    if (this.options.useFlowControl && !this.xoffSentToCatchUp && this.writeBuffer.length >= WRITE_BUFFER_PAUSE_THRESHOLD) {
      // XOFF - stop pty pipe
      // XON will be triggered by emulator before processing data chunk
      this.send(C0.DC3);
      this.xoffSentToCatchUp = true;
    }

    if (!this.writeInProgress && this.writeBuffer.length > 0) {
      // Kick off a write which will write all data in sequence recursively
      this.writeInProgress = true;
      // Kick off an async innerWrite so more writes can come in while processing data
      setTimeout(() => {
        this.innerWrite();
      });
    }
  }

  private innerWrite(): void {
    const writeBatch = this.writeBuffer.splice(0, WRITE_BATCH_SIZE);
    while (writeBatch.length > 0) {
      const data = writeBatch.shift();

      // If XOFF was sent in order to catch up with the pty process, resume it if
      // the writeBuffer is empty to allow more data to come in.
      if (this.xoffSentToCatchUp && writeBatch.length === 0 && this.writeBuffer.length === 0) {
        this.send(C0.DC1);
        this.xoffSentToCatchUp = false;
      }

      this.refreshStart = this.buffer.y;
      this.refreshEnd = this.buffer.y;

      // HACK: Set the parser state based on it's state at the time of return.
      // This works around the bug #662 which saw the parser state reset in the
      // middle of parsing escape sequence in two chunks. For some reason the
      // state of the parser resets to 0 after exiting parser.parse. This change
      // just sets the state back based on the correct return statement.
      const state = this.parser.parse(data);
      this.parser.setState(state);

      this.updateRange(this.buffer.y);
      this.refresh(this.refreshStart, this.refreshEnd);
    }
    if (this.writeBuffer.length > 0) {
      // Allow renderer to catch up before processing the next batch
      setTimeout(() => this.innerWrite(), 0);
    } else {
      this.writeInProgress = false;
    }
  }

  /**
   * Writes text to the terminal, followed by a break line character (\n).
   * @param {string} data The text to write to the terminal.
   */
  public writeln(data: string): void {
    this.write(data + '\r\n');
  }

  /**
   * Attaches a custom key event handler which is run before keys are processed,
   * giving consumers of xterm.js ultimate control as to what keys should be
   * processed by the terminal and what keys should not.
   * @param customKeyEventHandler The custom KeyboardEvent handler to attach.
   * This is a function that takes a KeyboardEvent, allowing consumers to stop
   * propogation and/or prevent the default action. The function returns whether
   * the event should be processed by xterm.js.
   */
  public attachCustomKeyEventHandler(customKeyEventHandler: CustomKeyEventHandler): void {
    this.customKeyEventHandler = customKeyEventHandler;
  }

  /**
   * Attaches a http(s) link handler, forcing web links to behave differently to
   * regular <a> tags. This will trigger a refresh as links potentially need to be
   * reconstructed. Calling this with null will remove the handler.
   * @param handler The handler callback function.
   */
  public setHypertextLinkHandler(handler: LinkMatcherHandler): void {
    if (!this.linkifier) {
      throw new Error('Cannot attach a hypertext link handler before Terminal.open is called');
    }
    this.linkifier.setHypertextLinkHandler(handler);
    // Refresh to force links to refresh
    this.refresh(0, this.rows - 1);
  }

  /**
   * Attaches a validation callback for hypertext links. This is useful to use
   * validation logic or to do something with the link's element and url.
   * @param callback The callback to use, this can
   * be cleared with null.
   */
  public setHypertextValidationCallback(callback: LinkMatcherValidationCallback): void {
    if (!this.linkifier) {
      throw new Error('Cannot attach a hypertext validation callback before Terminal.open is called');
    }
    this.linkifier.setHypertextValidationCallback(callback);
    // // Refresh to force links to refresh
    this.refresh(0, this.rows - 1);
  }

  /**
   * Registers a link matcher, allowing custom link patterns to be matched and
   * handled.
   * @param regex The regular expression to search for, specifically
   * this searches the textContent of the rows. You will want to use \s to match
   * a space ' ' character for example.
   * @param handler The callback when the link is called.
   * @param options Options for the link matcher.
   * @return The ID of the new matcher, this can be used to deregister.
   */
  public registerLinkMatcher(regex: RegExp, handler: LinkMatcherHandler, options?: ILinkMatcherOptions): number {
    if (this.linkifier) {
      const matcherId = this.linkifier.registerLinkMatcher(regex, handler, options);
      this.refresh(0, this.rows - 1);
      return matcherId;
    }
    return 0;
  }

  /**
   * Deregisters a link matcher if it has been registered.
   * @param matcherId The link matcher's ID (returned after register)
   */
  public deregisterLinkMatcher(matcherId: number): void {
    if (this.linkifier) {
      if (this.linkifier.deregisterLinkMatcher(matcherId)) {
        this.refresh(0, this.rows - 1);
      }
    }
  }

  /**
   * Gets whether the terminal has an active selection.
   */
  public hasSelection(): boolean {
    return this.selectionManager ? this.selectionManager.hasSelection : false;
  }

  /**
   * Gets the terminal's current selection, this is useful for implementing copy
   * behavior outside of xterm.js.
   */
  public getSelection(): string {
    return this.selectionManager ? this.selectionManager.selectionText : '';
  }

  /**
   * Clears the current terminal selection.
   */
  public clearSelection(): void {
    if (this.selectionManager) {
      this.selectionManager.clearSelection();
    }
  }

  /**
   * Selects all text within the terminal.
   */
  public selectAll(): void {
    if (this.selectionManager) {
      this.selectionManager.selectAll();
    }
  }

  /**
   * Handle a keydown event
   * Key Resources:
   *   - https://developer.mozilla.org/en-US/docs/DOM/KeyboardEvent
   * @param {KeyboardEvent} ev The keydown event to be handled.
   */
  protected _keyDown(ev: KeyboardEvent): boolean {
    if (this.customKeyEventHandler && this.customKeyEventHandler(ev) === false) {
      return false;
    }

    if (!this.compositionHelper.keydown(ev)) {
      if (this.buffer.ybase !== this.buffer.ydisp) {
        this.scrollToBottom();
      }
      return false;
    }

    const result = this._evaluateKeyEscapeSequence(ev);

    if (result.key === C0.DC3) { // XOFF
      this.writeStopped = true;
    } else if (result.key === C0.DC1) { // XON
      this.writeStopped = false;
    }

    if (result.scrollLines) {
      this.scrollLines(result.scrollLines);
      return this.cancel(ev, true);
    }

    if (this._isThirdLevelShift(this.browser, ev)) {
      return true;
    }

    if (result.cancel) {
      // The event is canceled at the end already, is this necessary?
      this.cancel(ev, true);
    }

    if (!result.key) {
      return true;
    }

    this.emit('keydown', ev);
    this.emit('key', result.key, ev);
    this.showCursor();
    this.handler(result.key);

    return this.cancel(ev, true);
  }

  private _isThirdLevelShift(browser: IBrowser, ev: KeyboardEvent): boolean {
    const thirdLevelKey =
        (browser.isMac && !this.options.macOptionIsMeta && ev.altKey && !ev.ctrlKey && !ev.metaKey) ||
        (browser.isMSWindows && ev.altKey && ev.ctrlKey && !ev.metaKey);

    if (ev.type === 'keypress') {
      return thirdLevelKey;
    }

    // Don't invoke for arrows, pageDown, home, backspace, etc. (on non-keypress events)
    return thirdLevelKey && (!ev.keyCode || ev.keyCode > 47);
  }

  /**
   * Returns an object that determines how a KeyboardEvent should be handled. The key of the
   * returned value is the new key code to pass to the PTY.
   *
   * Reference: http://invisible-island.net/xterm/ctlseqs/ctlseqs.html
   * @param ev The keyboard event to be translated to key escape sequence.
   */
  protected _evaluateKeyEscapeSequence(ev: KeyboardEvent): {cancel: boolean, key: string, scrollLines: number} {
    const result: {cancel: boolean, key: string, scrollLines: number} = {
      // Whether to cancel event propogation (NOTE: this may not be needed since the event is
      // canceled at the end of keyDown
      cancel: false,
      // The new key even to emit
      key: undefined,
      // The number of characters to scroll, if this is defined it will cancel the event
      scrollLines: undefined
    };
    const modifiers = (ev.shiftKey ? 1 : 0) | (ev.altKey ? 2 : 0) | (ev.ctrlKey ? 4 : 0) | (ev.metaKey ? 8 : 0);
    switch (ev.keyCode) {
      case 0:
        if (ev.key === 'UIKeyInputUpArrow') {
          if (this.applicationCursor) {
            result.key = C0.ESC + 'OA';
          } else {
            result.key = C0.ESC + '[A';
          }
        }
        else if (ev.key === 'UIKeyInputLeftArrow') {
          if (this.applicationCursor) {
            result.key = C0.ESC + 'OD';
          } else {
            result.key = C0.ESC + '[D';
          }
        }
        else if (ev.key === 'UIKeyInputRightArrow') {
          if (this.applicationCursor) {
            result.key = C0.ESC + 'OC';
          } else {
            result.key = C0.ESC + '[C';
          }
        }
        else if (ev.key === 'UIKeyInputDownArrow') {
          if (this.applicationCursor) {
            result.key = C0.ESC + 'OB';
          } else {
            result.key = C0.ESC + '[B';
          }
        }
        break;
      case 8:
        // backspace
        if (ev.shiftKey) {
          result.key = C0.BS; // ^H
          break;
        } else if (ev.altKey) {
          result.key = C0.ESC + C0.DEL; // \e ^?
          break;
        }
        result.key = C0.DEL; // ^?
        break;
      case 9:
        // tab
        if (ev.shiftKey) {
          result.key = C0.ESC + '[Z';
          break;
        }
        result.key = C0.HT;
        result.cancel = true;
        break;
      case 13:
        // return/enter
        result.key = C0.CR;
        result.cancel = true;
        break;
      case 27:
        // escape
        result.key = C0.ESC;
        result.cancel = true;
        break;
      case 37:
        // left-arrow
        if (modifiers) {
          result.key = C0.ESC + '[1;' + (modifiers + 1) + 'D';
          // HACK: Make Alt + left-arrow behave like Ctrl + left-arrow: move one word backwards
          // http://unix.stackexchange.com/a/108106
          // macOS uses different escape sequences than linux
          if (result.key === C0.ESC + '[1;3D') {
            result.key = (this.browser.isMac) ? C0.ESC + 'b' : C0.ESC + '[1;5D';
          }
        } else if (this.applicationCursor) {
          result.key = C0.ESC + 'OD';
        } else {
          result.key = C0.ESC + '[D';
        }
        break;
      case 39:
        // right-arrow
        if (modifiers) {
          result.key = C0.ESC + '[1;' + (modifiers + 1) + 'C';
          // HACK: Make Alt + right-arrow behave like Ctrl + right-arrow: move one word forward
          // http://unix.stackexchange.com/a/108106
          // macOS uses different escape sequences than linux
          if (result.key === C0.ESC + '[1;3C') {
            result.key = (this.browser.isMac) ? C0.ESC + 'f' : C0.ESC + '[1;5C';
          }
        } else if (this.applicationCursor) {
          result.key = C0.ESC + 'OC';
        } else {
          result.key = C0.ESC + '[C';
        }
        break;
      case 38:
        // up-arrow
        if (modifiers) {
          result.key = C0.ESC + '[1;' + (modifiers + 1) + 'A';
          // HACK: Make Alt + up-arrow behave like Ctrl + up-arrow
          // http://unix.stackexchange.com/a/108106
          if (result.key === C0.ESC + '[1;3A') {
            result.key = C0.ESC + '[1;5A';
          }
        } else if (this.applicationCursor) {
          result.key = C0.ESC + 'OA';
        } else {
          result.key = C0.ESC + '[A';
        }
        break;
      case 40:
        // down-arrow
        if (modifiers) {
          result.key = C0.ESC + '[1;' + (modifiers + 1) + 'B';
          // HACK: Make Alt + down-arrow behave like Ctrl + down-arrow
          // http://unix.stackexchange.com/a/108106
          if (result.key === C0.ESC + '[1;3B') {
            result.key = C0.ESC + '[1;5B';
          }
        } else if (this.applicationCursor) {
          result.key = C0.ESC + 'OB';
        } else {
          result.key = C0.ESC + '[B';
        }
        break;
      case 45:
        // insert
        if (!ev.shiftKey && !ev.ctrlKey) {
          // <Ctrl> or <Shift> + <Insert> are used to
          // copy-paste on some systems.
          result.key = C0.ESC + '[2~';
        }
        break;
      case 46:
        // delete
        if (modifiers) {
          result.key = C0.ESC + '[3;' + (modifiers + 1) + '~';
        } else {
          result.key = C0.ESC + '[3~';
        }
        break;
      case 36:
        // home
        if (modifiers)
          result.key = C0.ESC + '[1;' + (modifiers + 1) + 'H';
        else if (this.applicationCursor)
          result.key = C0.ESC + 'OH';
        else
          result.key = C0.ESC + '[H';
        break;
      case 35:
        // end
        if (modifiers)
          result.key = C0.ESC + '[1;' + (modifiers + 1) + 'F';
        else if (this.applicationCursor)
          result.key = C0.ESC + 'OF';
        else
          result.key = C0.ESC + '[F';
        break;
      case 33:
        // page up
        if (ev.shiftKey) {
          result.scrollLines = -(this.rows - 1);
        } else if (modifiers) {
          result.key = C0.ESC + '[5;' + (modifiers + 1) + '~';
        } else {
          result.key = C0.ESC + '[5~';
        }
        break;
      case 34:
        // page down
        if (ev.shiftKey) {
          result.scrollLines = this.rows - 1;
        } else if (modifiers) {
          result.key = C0.ESC + '[6;' + (modifiers + 1) + '~';
        } else {
          result.key = C0.ESC + '[6~';
        }
        break;
      case 112:
        // F1-F12
        if (modifiers) {
          result.key = C0.ESC + '[1;' + (modifiers + 1) + 'P';
        } else {
          result.key = C0.ESC + 'OP';
        }
        break;
      case 113:
        if (modifiers) {
          result.key = C0.ESC + '[1;' + (modifiers + 1) + 'Q';
        } else {
          result.key = C0.ESC + 'OQ';
        }
        break;
      case 114:
        if (modifiers) {
          result.key = C0.ESC + '[1;' + (modifiers + 1) + 'R';
        } else {
          result.key = C0.ESC + 'OR';
        }
        break;
      case 115:
        if (modifiers) {
          result.key = C0.ESC + '[1;' + (modifiers + 1) + 'S';
        } else {
          result.key = C0.ESC + 'OS';
        }
        break;
      case 116:
        if (modifiers) {
          result.key = C0.ESC + '[15;' + (modifiers + 1) + '~';
        } else {
          result.key = C0.ESC + '[15~';
        }
        break;
      case 117:
        if (modifiers) {
          result.key = C0.ESC + '[17;' + (modifiers + 1) + '~';
        } else {
          result.key = C0.ESC + '[17~';
        }
        break;
      case 118:
        if (modifiers) {
          result.key = C0.ESC + '[18;' + (modifiers + 1) + '~';
        } else {
          result.key = C0.ESC + '[18~';
        }
        break;
      case 119:
        if (modifiers) {
          result.key = C0.ESC + '[19;' + (modifiers + 1) + '~';
        } else {
          result.key = C0.ESC + '[19~';
        }
        break;
      case 120:
        if (modifiers) {
          result.key = C0.ESC + '[20;' + (modifiers + 1) + '~';
        } else {
          result.key = C0.ESC + '[20~';
        }
        break;
      case 121:
        if (modifiers) {
          result.key = C0.ESC + '[21;' + (modifiers + 1) + '~';
        } else {
          result.key = C0.ESC + '[21~';
        }
        break;
      case 122:
        if (modifiers) {
          result.key = C0.ESC + '[23;' + (modifiers + 1) + '~';
        } else {
          result.key = C0.ESC + '[23~';
        }
        break;
      case 123:
        if (modifiers) {
          result.key = C0.ESC + '[24;' + (modifiers + 1) + '~';
        } else {
          result.key = C0.ESC + '[24~';
        }
        break;
      default:
        // a-z and space
        if (ev.ctrlKey && !ev.shiftKey && !ev.altKey && !ev.metaKey) {
          if (ev.keyCode >= 65 && ev.keyCode <= 90) {
            result.key = String.fromCharCode(ev.keyCode - 64);
          } else if (ev.keyCode === 32) {
            // NUL
            result.key = String.fromCharCode(0);
          } else if (ev.keyCode >= 51 && ev.keyCode <= 55) {
            // escape, file sep, group sep, record sep, unit sep
            result.key = String.fromCharCode(ev.keyCode - 51 + 27);
          } else if (ev.keyCode === 56) {
            // delete
            result.key = String.fromCharCode(127);
          } else if (ev.keyCode === 219) {
            // ^[ - Control Sequence Introducer (CSI)
            result.key = String.fromCharCode(27);
          } else if (ev.keyCode === 220) {
            // ^\ - String Terminator (ST)
            result.key = String.fromCharCode(28);
          } else if (ev.keyCode === 221) {
            // ^] - Operating System Command (OSC)
            result.key = String.fromCharCode(29);
          }
        } else if ((!this.browser.isMac || this.options.macOptionIsMeta) && ev.altKey && !ev.ctrlKey && !ev.metaKey) {
          // On macOS this is a third level shift when !macOptionIsMeta. Use <Esc> instead.
          if (ev.keyCode >= 65 && ev.keyCode <= 90) {
            result.key = C0.ESC + String.fromCharCode(ev.keyCode + 32);
          } else if (ev.keyCode === 192) {
            result.key = C0.ESC + '`';
          } else if (ev.keyCode >= 48 && ev.keyCode <= 57) {
            result.key = C0.ESC + (ev.keyCode - 48);
          }
        } else if (this.browser.isMac && !ev.altKey && !ev.ctrlKey && ev.metaKey) {
          if (ev.keyCode === 65) { // cmd + a
            this.selectAll();
          }
        }
        break;
    }

    return result;
  }

  /**
   * Set the G level of the terminal
   * @param g
   */
  public setgLevel(g: number): void {
    this.glevel = g;
    this.charset = this.charsets[g];
  }

  /**
   * Set the charset for the given G level of the terminal
   * @param g
   * @param charset
   */
  public setgCharset(g: number, charset: ICharset): void {
    this.charsets[g] = charset;
    if (this.glevel === g) {
      this.charset = charset;
    }
  }

  /**
   * Handle a keypress event.
   * Key Resources:
   *   - https://developer.mozilla.org/en-US/docs/DOM/KeyboardEvent
   * @param {KeyboardEvent} ev The keypress event to be handled.
   */
  protected _keyPress(ev: KeyboardEvent): boolean {
    let key;

    if (this.customKeyEventHandler && this.customKeyEventHandler(ev) === false) {
      return false;
    }

    this.cancel(ev);

    if (ev.charCode) {
      key = ev.charCode;
    } else if (ev.which == null) {
      key = ev.keyCode;
    } else if (ev.which !== 0 && ev.charCode !== 0) {
      key = ev.which;
    } else {
      return false;
    }

    if (!key || (
      (ev.altKey || ev.ctrlKey || ev.metaKey) && !this._isThirdLevelShift(this.browser, ev)
    )) {
      return false;
    }

    key = String.fromCharCode(key);

    this.emit('keypress', key, ev);
    this.emit('key', key, ev);
    this.showCursor();
    this.handler(key);

    return true;
  }

  /**
   * Send data for handling to the terminal
   * @param {string} data
   */
  public send(data: string): void {
    if (!this.sendDataQueue) {
      setTimeout(() => {
        this.handler(this.sendDataQueue);
        this.sendDataQueue = '';
      }, 1);
    }

    this.sendDataQueue += data;
  }

  /**
   * Ring the bell.
   * Note: We could do sweet things with webaudio here
   */
  public bell(): void {
    this.emit('bell');
    if (this.soundBell()) this.bellAudioElement.play();

    if (this.visualBell()) {
      this.element.classList.add('visual-bell-active');
      clearTimeout(this.visualBellTimer);
      this.visualBellTimer = window.setTimeout(() => {
        this.element.classList.remove('visual-bell-active');
      }, 200);
    }
  }

  /**
   * Log the current state to the console.
   */
  public log(text: string, data?: any): void {
    if (!this.options.debug) return;
    if (!this.context.console || !this.context.console.log) return;
    this.context.console.log(text, data);
  }

  /**
   * Log the current state as error to the console.
   */
  public error(text: string, data?: any): void {
    if (!this.options.debug) return;
    if (!this.context.console || !this.context.console.error) return;
    this.context.console.error(text, data);
  }

  /**
   * Resizes the terminal.
   *
   * @param {number} x The number of columns to resize to.
   * @param {number} y The number of rows to resize to.
   */
  public resize(x: number, y: number): void {
    if (isNaN(x) || isNaN(y)) {
      return;
    }

    if (x === this.cols && y === this.rows) {
      // Check if we still need to measure the char size (fixes #785).
      if (!this.charMeasure.width || !this.charMeasure.height) {
        this.charMeasure.measure(this.options);
      }
      return;
    }

    if (x < 1) x = 1;
    if (y < 1) y = 1;

    this.buffers.resize(x, y);

    this.cols = x;
    this.rows = y;
    this.buffers.setupTabStops(this.cols);

    this.charMeasure.measure(this.options);

    this.refresh(0, this.rows - 1);
    this.emit('resize', {cols: x, rows: y});
  }

  /**
   * Updates the range of rows to refresh
   * @param {number} y The number of rows to refresh next.
   */
  public updateRange(y: number): void {
    if (y < this.refreshStart) this.refreshStart = y;
    if (y > this.refreshEnd) this.refreshEnd = y;
    // if (y > this.refreshEnd) {
    //   this.refreshEnd = y;
    //   if (y > this.rows - 1) {
    //     this.refreshEnd = this.rows - 1;
    //   }
    // }
  }

  /**
   * Set the range of refreshing to the maximum value
   */
  public maxRange(): void {
    this.refreshStart = 0;
    this.refreshEnd = this.rows - 1;
  }

  /**
   * Erase in the identified line everything from "x" to the end of the line (right).
   * @param {number} x The column from which to start erasing to the end of the line.
   * @param {number} y The line in which to operate.
   */
  public eraseRight(x: number, y: number): void {
    const line = this.buffer.lines.get(this.buffer.ybase + y);
    if (!line) {
      return;
    }
    const ch: CharData = [this.eraseAttr(), ' ', 1, 32 /* ' '.charCodeAt(0) */]; // xterm
    for (; x < this.cols; x++) {
      line[x] = ch;
    }
    this.updateRange(y);
  }

  /**
   * Erase in the identified line everything from "x" to the start of the line (left).
   * @param {number} x The column from which to start erasing to the start of the line.
   * @param {number} y The line in which to operate.
   */
  public eraseLeft(x: number, y: number): void {
    const line = this.buffer.lines.get(this.buffer.ybase + y);
    if (!line) {
      return;
    }
    const ch: CharData = [this.eraseAttr(), ' ', 1, 32 /* ' '.charCodeAt(0) */]; // xterm
    x++;
    while (x--) {
      line[x] = ch;
    }
    this.updateRange(y);
  }

  /**
   * Clear the entire buffer, making the prompt line the new first line.
   */
  public clear(): void {
    if (this.buffer.ybase === 0 && this.buffer.y === 0) {
      // Don't clear if it's already clear
      return;
    }
    this.buffer.lines.set(0, this.buffer.lines.get(this.buffer.ybase + this.buffer.y));
    this.buffer.lines.length = 1;
    this.buffer.ydisp = 0;
    this.buffer.ybase = 0;
    this.buffer.y = 0;
    for (let i = 1; i < this.rows; i++) {
      this.buffer.lines.push(this.blankLine());
    }
    this.refresh(0, this.rows - 1);
    this.emit('scroll', this.buffer.ydisp);
  }

  /**
   * Erase all content in the given line
   * @param {number} y The line to erase all of its contents.
   */
  public eraseLine(y: number): void {
    this.eraseRight(0, y);
  }

  /**
   * Return the data array of a blank line
   * @param {boolean} cur First bunch of data for each "blank" character.
   * @param {boolean} isWrapped Whether the new line is wrapped from the previous line.
   * @param {boolean} cols The number of columns in the terminal, if this is not
   * set, the terminal's current column count would be used.
   */
  public blankLine(cur?: boolean, isWrapped?: boolean, cols?: number): LineData {
    const attr = cur ? this.eraseAttr() : this.defAttr;

    const ch: CharData = [attr, ' ', 1, 32 /* ' '.charCodeAt(0) */]; // width defaults to 1 halfwidth character
    const line: LineData = [];

    // TODO: It is not ideal that this is a property on an array, a buffer line
    // class should be added that will hold this data and other useful functions.
    if (isWrapped) {
      (<any>line).isWrapped = isWrapped;
    }

    cols = cols || this.cols;
    for (let i = 0; i < cols; i++) {
      line[i] = ch;
    }

    return line;
  }

  /**
   * If cur return the back color xterm feature attribute. Else return defAttr.
   * @param cur
   */
  public ch(cur?: boolean): CharData {
    if (cur) {
      return [this.eraseAttr(), ' ', 1, 32 /* ' '.charCodeAt(0) */];
    }
    return [this.defAttr, ' ', 1, 32 /* ' '.charCodeAt(0) */];
  }

  /**
   * Evaluate if the current terminal is the given argument.
   * @param term The terminal name to evaluate
   */
  public is(term: string): boolean {
    return (this.options.termName + '').indexOf(term) === 0;
  }

  /**
   * Emit the 'data' event and populate the given data.
   * @param {string} data The data to populate in the event.
   */
  public handler(data: string): void {
    // Prevents all events to pty process if stdin is disabled
    if (this.options.disableStdin) {
      return;
    }

    // Clear the selection if the selection manager is available and has an active selection
    if (this.selectionManager && this.selectionManager.hasSelection) {
      this.selectionManager.clearSelection();
    }

    // Input is being sent to the terminal, the terminal should focus the prompt.
    if (this.buffer.ybase !== this.buffer.ydisp) {
      this.scrollToBottom();
    }
    this.emit('data', data);
  }

  /**
   * Emit the 'title' event and populate the given title.
   * @param {string} title The title to populate in the event.
   */
  private handleTitle(title: string): void {
    /**
     * This event is emitted when the title of the terminal is changed
     * from inside the terminal. The parameter is the new title.
     *
     * @event title
     */
    this.emit('title', title);
  }

  /**
   * ESC
   */

  /**
   * ESC D Index (IND is 0x84).
   */
  public index(): void {
    this.buffer.y++;
    if (this.buffer.y > this.buffer.scrollBottom) {
      this.buffer.y--;
      this.scroll();
    }
    // If the end of the line is hit, prevent this action from wrapping around to the next line.
    if (this.buffer.x >= this.cols) {
      this.buffer.x--;
    }
  }

  /**
   * ESC M Reverse Index (RI is 0x8d).
   *
   * Move the cursor up one row, inserting a new blank line if necessary.
   */
  public reverseIndex(): void {
    if (this.buffer.y === this.buffer.scrollTop) {
      // possibly move the code below to term.reverseScroll();
      // test: echo -ne '\e[1;1H\e[44m\eM\e[0m'
      // blankLine(true) is xterm/linux behavior
      const scrollRegionHeight = this.buffer.scrollBottom - this.buffer.scrollTop;
      this.buffer.lines.shiftElements(this.buffer.y + this.buffer.ybase, scrollRegionHeight, 1);
      this.buffer.lines.set(this.buffer.y + this.buffer.ybase, this.blankLine(true));
      this.updateRange(this.buffer.scrollTop);
      this.updateRange(this.buffer.scrollBottom);
    } else {
      this.buffer.y--;
    }
  }

  /**
   * ESC c Full Reset (RIS).
   */
  public reset(): void {
    this.options.rows = this.rows;
    this.options.cols = this.cols;
    const customKeyEventHandler = this.customKeyEventHandler;
    const inputHandler = this.inputHandler;
    this.setup();
    this.customKeyEventHandler = customKeyEventHandler;
    this.inputHandler = inputHandler;
    this.refresh(0, this.rows - 1);
    this.viewport.syncScrollArea();
  }


  /**
   * ESC H Tab Set (HTS is 0x88).
   */
  private tabSet(): void {
    this.buffer.tabs[this.buffer.x] = true;
  }

  // TODO: Remove cancel function and cancelEvents option
  public cancel(ev: Event, force?: boolean): boolean {
    if (!this.options.cancelEvents && !force) {
      return;
    }
    ev.preventDefault();
    ev.stopPropagation();
    return false;
  }

  // TODO: Remove when true color is implemented
  public matchColor(r1: number, g1: number, b1: number): number {
    return matchColor_(r1, g1, b1);
  }

  private visualBell(): boolean {
    return false;
    // return this.options.bellStyle === 'visual' ||
    //     this.options.bellStyle === 'both';
  }

  private soundBell(): boolean {
    return this.options.bellStyle === 'sound';
    // return this.options.bellStyle === 'sound' ||
    //     this.options.bellStyle === 'both';
  }

  private syncBellSound(): void {
    // Don't update anything if the terminal has not been opened yet
    if (!this.element) {
      return;
    }

    if (this.soundBell() && this.bellAudioElement) {
      this.bellAudioElement.setAttribute('src', this.options.bellSound);
    } else if (this.soundBell()) {
      this.bellAudioElement = document.createElement('audio');
      this.bellAudioElement.setAttribute('preload', 'auto');
      this.bellAudioElement.setAttribute('src', this.options.bellSound);
      this.helperContainer.appendChild(this.bellAudioElement);
    } else if (this.bellAudioElement) {
      this.helperContainer.removeChild(this.bellAudioElement);
    }
  }
}

/**
 * Helpers
 */

function globalOn(el: any, type: string, handler: (event: Event) => any, capture?: boolean): void {
  if (!Array.isArray(el)) {
    el = [el];
  }
  el.forEach((element: HTMLElement) => {
    element.addEventListener(type, handler, capture || false);
  });
}
// TODO: Remove once everything is typed
const on = globalOn;

function off(el: any, type: string, handler: (event: Event) => any, capture: boolean = false): void {
  el.removeEventListener(type, handler, capture);
}

function wasMondifierKeyOnlyEvent(ev: KeyboardEvent): boolean {
  return ev.keyCode === 16 || // Shift
    ev.keyCode === 17 || // Ctrl
    ev.keyCode === 18; // Alt
}

/**
 * TODO:
 * The below color-related code can be removed when true color is implemented.
 * It's only purpose is to match true color requests with the closest matching
 * ANSI color code.
 */

// Colors 0-15 + 16-255
// Much thanks to TooTallNate for writing this.
const vcolors: number[][] = (function(): number[][] {
  const result = DEFAULT_ANSI_COLORS.map(c => {
    c = c.substring(1);
    return [
      parseInt(c.substring(0, 2), 16),
      parseInt(c.substring(2, 4), 16),
      parseInt(c.substring(4, 6), 16)
    ];
  });
  const r = [0x00, 0x5f, 0x87, 0xaf, 0xd7, 0xff];

  // 16-231
  for (let i = 0; i < 216; i++) {
    result.push([
      r[(i / 36) % 6 | 0],
      r[(i / 6) % 6 | 0],
      r[i % 6]
    ]);
  }

  // 232-255 (grey)
  let c: number;
  for (let i = 0; i < 24; i++) {
    c = 8 + i * 10;
    result.push([c, c, c]);
  }

  return result;
})();

const matchColorCache: {[colorRGBHash: number]: number} = {};

// http://stackoverflow.com/questions/1633828
function matchColorDistance(r1: number, g1: number, b1: number, r2: number, g2: number, b2: number): number {
  return Math.pow(30 * (r1 - r2), 2)
    + Math.pow(59 * (g1 - g2), 2)
    + Math.pow(11 * (b1 - b2), 2);
}


function matchColor_(r1: number, g1: number, b1: number): number {
  const hash = (r1 << 16) | (g1 << 8) | b1;

  if (matchColorCache[hash] != null) {
    return matchColorCache[hash];
  }

  let ldiff = Infinity;
  let li = -1;
  let i = 0;
  let c: number[];
  let r2: number;
  let g2: number;
  let b2: number;
  let diff: number;

  for (; i < vcolors.length; i++) {
    c = vcolors[i];
    r2 = c[0];
    g2 = c[1];
    b2 = c[2];

    diff = matchColorDistance(r1, g1, b1, r2, g2, b2);

    if (diff === 0) {
      li = i;
      break;
    }

    if (diff < ldiff) {
      ldiff = diff;
      li = i;
    }
  }

  return matchColorCache[hash] = li;
}<|MERGE_RESOLUTION|>--- conflicted
+++ resolved
@@ -44,11 +44,6 @@
 import { BELL_SOUND } from './utils/Sounds';
 import { DEFAULT_ANSI_COLORS } from './renderer/ColorManager';
 import { MouseZoneManager } from './input/MouseZoneManager';
-<<<<<<< HEAD
-import { initialize as initializeCharAtlas } from './renderer/CharAtlas';
-=======
-import { IRenderer } from './renderer/Interfaces';
->>>>>>> 8f1a629b
 
 // Let it work inside Node.js for automated testing purposes.
 const document = (typeof window !== 'undefined') ? window.document : null;

--- conflicted
+++ resolved
@@ -89,11 +89,8 @@
     if (this._rowsTimeoutId) {
       clearTimeout(this._rowsTimeoutId);
     }
-<<<<<<< HEAD
-=======
 
     // Cannot use window.setTimeout since tests need to run in node
->>>>>>> a9788c36
     this._rowsTimeoutId = setTimeout(() => this._linkifyRows(), Linkifier._timeBeforeLatency) as any as number;
   }
 

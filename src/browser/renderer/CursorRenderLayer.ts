/**
 * Copyright (c) 2017 The xterm.js authors. All rights reserved.
 * @license MIT
 */

import { IRenderDimensions, IRequestRedrawEvent } from 'browser/renderer/Types';
import { BaseRenderLayer } from 'browser/renderer/BaseRenderLayer';
import { ICellData } from 'common/Types';
import { CellData } from 'common/buffer/CellData';
import { IColorSet } from 'browser/Types';
import { IBufferService, IOptionsService, ICoreService } from 'common/services/Services';
import { IEventEmitter } from 'common/EventEmitter';
import { ICoreBrowserService } from 'browser/services/Services';

interface ICursorState {
  x: number;
  y: number;
  isFocused: boolean;
  style: string;
  width: number;
}

/**
 * The time between cursor blinks.
 */
const BLINK_INTERVAL = 600;

export class CursorRenderLayer extends BaseRenderLayer {
  private _state: ICursorState;
  private _cursorRenderers: {[key: string]: (x: number, y: number, cell: ICellData) => void};
  private _cursorBlinkStateManager: CursorBlinkStateManager | undefined;
  private _cell: ICellData = new CellData();

  constructor(
    container: HTMLElement,
    zIndex: number,
    colors: IColorSet,
    rendererId: number,
<<<<<<< HEAD
    private _onRequestRefreshRowsEvent: IEventEmitter<IRequestRefreshRowsEvent>,
    bufferService: IBufferService,
    optionsService: IOptionsService,
=======
    private _onRequestRedraw: IEventEmitter<IRequestRedrawEvent>,
    readonly bufferService: IBufferService,
    readonly optionsService: IOptionsService,
>>>>>>> 80a692a7
    private readonly _coreService: ICoreService,
    private readonly _coreBrowserService: ICoreBrowserService
  ) {
    super(container, 'cursor', zIndex, true, colors, rendererId, bufferService, optionsService);
    this._state = {
      x: 0,
      y: 0,
      isFocused: false,
      style: '',
      width: 0
    };
    this._cursorRenderers = {
      'bar': this._renderBarCursor.bind(this),
      'block': this._renderBlockCursor.bind(this),
      'underline': this._renderUnderlineCursor.bind(this)
    };
    // TODO: Consider initial options? Maybe onOptionsChanged should be called at the end of open?
  }

  public resize(dim: IRenderDimensions): void {
    super.resize(dim);
    // Resizing the canvas discards the contents of the canvas so clear state
    this._state = {
      x: 0,
      y: 0,
      isFocused: false,
      style: '',
      width: 0
    };
  }

  public reset(): void {
    this._clearCursor();
    if (this._cursorBlinkStateManager) {
      this._cursorBlinkStateManager.dispose();
      this._cursorBlinkStateManager = undefined;
      this.onOptionsChanged();
    }
  }

  public onBlur(): void {
    if (this._cursorBlinkStateManager) {
      this._cursorBlinkStateManager.pause();
    }
    this._onRequestRedraw.fire({ start: this._bufferService.buffer.y, end: this._bufferService.buffer.y });
  }

  public onFocus(): void {
    if (this._cursorBlinkStateManager) {
      this._cursorBlinkStateManager.resume();
    } else {
      this._onRequestRedraw.fire({ start: this._bufferService.buffer.y, end: this._bufferService.buffer.y });
    }
  }

  public onOptionsChanged(): void {
    if (this._optionsService.options.cursorBlink) {
      if (!this._cursorBlinkStateManager) {
        this._cursorBlinkStateManager = new CursorBlinkStateManager(this._coreBrowserService.isFocused, () => {
          this._render(true);
        });
      }
    } else {
      this._cursorBlinkStateManager?.dispose();
      this._cursorBlinkStateManager = undefined;
    }
    // Request a refresh from the terminal as management of rendering is being
    // moved back to the terminal
    this._onRequestRedraw.fire({ start: this._bufferService.buffer.y, end: this._bufferService.buffer.y });
  }

  public onCursorMove(): void {
    if (this._cursorBlinkStateManager) {
      this._cursorBlinkStateManager.restartBlinkAnimation();
    }
  }

  public onGridChanged(startRow: number, endRow: number): void {
    if (!this._cursorBlinkStateManager || this._cursorBlinkStateManager.isPaused) {
      this._render(false);
    } else {
      this._cursorBlinkStateManager.restartBlinkAnimation();
    }
  }

  private _render(triggeredByAnimationFrame: boolean): void {
    // Don't draw the cursor if it's hidden
    if (!this._coreService.isCursorInitialized || this._coreService.isCursorHidden) {
      this._clearCursor();
      return;
    }

    const cursorY = this._bufferService.buffer.ybase + this._bufferService.buffer.y;
    const viewportRelativeCursorY = cursorY - this._bufferService.buffer.ydisp;

    // Don't draw the cursor if it's off-screen
    if (viewportRelativeCursorY < 0 || viewportRelativeCursorY >= this._bufferService.rows) {
      this._clearCursor();
      return;
    }

    // in case cursor.x == cols adjust visual cursor to cols - 1
    const cursorX = Math.min(this._bufferService.buffer.x, this._bufferService.cols - 1);
    this._bufferService.buffer.lines.get(cursorY)!.loadCell(cursorX, this._cell);
    if (this._cell.content === undefined) {
      return;
    }

    if (!this._coreBrowserService.isFocused) {
      this._clearCursor();
      this._ctx.save();
      this._ctx.fillStyle = this._colors.cursor.css;
      const cursorStyle = this._optionsService.options.cursorStyle;
      if (cursorStyle && cursorStyle !== 'block') {
        this._cursorRenderers[cursorStyle](cursorX, viewportRelativeCursorY, this._cell);
      } else {
        this._renderBlurCursor(cursorX, viewportRelativeCursorY, this._cell);
      }
      this._ctx.restore();
      this._state.x = cursorX;
      this._state.y = viewportRelativeCursorY;
      this._state.isFocused = false;
      this._state.style = cursorStyle;
      this._state.width = this._cell.getWidth();
      return;
    }

    // Don't draw the cursor if it's blinking
    if (this._cursorBlinkStateManager && !this._cursorBlinkStateManager.isCursorVisible) {
      this._clearCursor();
      return;
    }

    if (this._state) {
      // The cursor is already in the correct spot, don't redraw
      if (this._state.x === cursorX &&
          this._state.y === viewportRelativeCursorY &&
          this._state.isFocused === this._coreBrowserService.isFocused &&
          this._state.style === this._optionsService.options.cursorStyle &&
          this._state.width === this._cell.getWidth()) {
        return;
      }
      this._clearCursor();
    }

    this._ctx.save();
    this._cursorRenderers[this._optionsService.options.cursorStyle || 'block'](cursorX, viewportRelativeCursorY, this._cell);
    this._ctx.restore();

    this._state.x = cursorX;
    this._state.y = viewportRelativeCursorY;
    this._state.isFocused = false;
    this._state.style = this._optionsService.options.cursorStyle;
    this._state.width = this._cell.getWidth();
  }

  private _clearCursor(): void {
    if (this._state) {
      this._clearCells(this._state.x, this._state.y, this._state.width, 1);
      this._state = {
        x: 0,
        y: 0,
        isFocused: false,
        style: '',
        width: 0
      };
    }
  }

  private _renderBarCursor(x: number, y: number, cell: ICellData): void {
    this._ctx.save();
    this._ctx.fillStyle = this._colors.cursor.css;
    this._fillLeftLineAtCell(x, y, this._optionsService.options.cursorWidth);
    this._ctx.restore();
  }

  private _renderBlockCursor(x: number, y: number, cell: ICellData): void {
    this._ctx.save();
    this._ctx.fillStyle = this._colors.cursor.css;
    this._fillCells(x, y, cell.getWidth(), 1);
    this._ctx.fillStyle = this._colors.cursorAccent.css;
    this._fillCharTrueColor(cell, x, y);
    this._ctx.restore();
  }

  private _renderUnderlineCursor(x: number, y: number, cell: ICellData): void {
    this._ctx.save();
    this._ctx.fillStyle = this._colors.cursor.css;
    this._fillBottomLineAtCells(x, y);
    this._ctx.restore();
  }

  private _renderBlurCursor(x: number, y: number, cell: ICellData): void {
    this._ctx.save();
    this._ctx.strokeStyle = this._colors.cursor.css;
    this._strokeRectAtCell(x, y, cell.getWidth(), 1);
    this._ctx.restore();
  }
}

class CursorBlinkStateManager {
  public isCursorVisible: boolean;

  private _animationFrame: number | undefined;
  private _blinkStartTimeout: number | undefined;
  private _blinkInterval: number | undefined;

  /**
   * The time at which the animation frame was restarted, this is used on the
   * next render to restart the timers so they don't need to restart the timers
   * multiple times over a short period.
   */
  private _animationTimeRestarted: number | undefined;

  constructor(
    isFocused: boolean,
    private _renderCallback: () => void
  ) {
    this.isCursorVisible = true;
    if (isFocused) {
      this._restartInterval();
    }
  }

  public get isPaused(): boolean { return !(this._blinkStartTimeout || this._blinkInterval); }

  public dispose(): void {
    if (this._blinkInterval) {
      window.clearInterval(this._blinkInterval);
      this._blinkInterval = undefined;
    }
    if (this._blinkStartTimeout) {
      window.clearTimeout(this._blinkStartTimeout);
      this._blinkStartTimeout = undefined;
    }
    if (this._animationFrame) {
      window.cancelAnimationFrame(this._animationFrame);
      this._animationFrame = undefined;
    }
  }

  public restartBlinkAnimation(): void {
    if (this.isPaused) {
      return;
    }
    // Save a timestamp so that the restart can be done on the next interval
    this._animationTimeRestarted = Date.now();
    // Force a cursor render to ensure it's visible and in the correct position
    this.isCursorVisible = true;
    if (!this._animationFrame) {
      this._animationFrame = window.requestAnimationFrame(() => {
        this._renderCallback();
        this._animationFrame = undefined;
      });
    }
  }

  private _restartInterval(timeToStart: number = BLINK_INTERVAL): void {
    // Clear any existing interval
    if (this._blinkInterval) {
      window.clearInterval(this._blinkInterval);
    }

    // Setup the initial timeout which will hide the cursor, this is done before
    // the regular interval is setup in order to support restarting the blink
    // animation in a lightweight way (without thrashing clearInterval and
    // setInterval).
    this._blinkStartTimeout = window.setTimeout(() => {
      // Check if another animation restart was requested while this was being
      // started
      if (this._animationTimeRestarted) {
        const time = BLINK_INTERVAL - (Date.now() - this._animationTimeRestarted);
        this._animationTimeRestarted = undefined;
        if (time > 0) {
          this._restartInterval(time);
          return;
        }
      }

      // Hide the cursor
      this.isCursorVisible = false;
      this._animationFrame = window.requestAnimationFrame(() => {
        this._renderCallback();
        this._animationFrame = undefined;
      });

      // Setup the blink interval
      this._blinkInterval = window.setInterval(() => {
        // Adjust the animation time if it was restarted
        if (this._animationTimeRestarted) {
          // calc time diff
          // Make restart interval do a setTimeout initially?
          const time = BLINK_INTERVAL - (Date.now() - this._animationTimeRestarted);
          this._animationTimeRestarted = undefined;
          this._restartInterval(time);
          return;
        }

        // Invert visibility and render
        this.isCursorVisible = !this.isCursorVisible;
        this._animationFrame = window.requestAnimationFrame(() => {
          this._renderCallback();
          this._animationFrame = undefined;
        });
      }, BLINK_INTERVAL);
    }, timeToStart);
  }

  public pause(): void {
    this.isCursorVisible = true;
    if (this._blinkInterval) {
      window.clearInterval(this._blinkInterval);
      this._blinkInterval = undefined;
    }
    if (this._blinkStartTimeout) {
      window.clearTimeout(this._blinkStartTimeout);
      this._blinkStartTimeout = undefined;
    }
    if (this._animationFrame) {
      window.cancelAnimationFrame(this._animationFrame);
      this._animationFrame = undefined;
    }
  }

  public resume(): void {
    // Clear out any existing timers just in case
    this.pause();

    this._animationTimeRestarted = undefined;
    this._restartInterval();
    this.restartBlinkAnimation();
  }
}<|MERGE_RESOLUTION|>--- conflicted
+++ resolved
@@ -36,15 +36,9 @@
     zIndex: number,
     colors: IColorSet,
     rendererId: number,
-<<<<<<< HEAD
-    private _onRequestRefreshRowsEvent: IEventEmitter<IRequestRefreshRowsEvent>,
+    private _onRequestRedraw: IEventEmitter<IRequestRedrawEvent>,
     bufferService: IBufferService,
     optionsService: IOptionsService,
-=======
-    private _onRequestRedraw: IEventEmitter<IRequestRedrawEvent>,
-    readonly bufferService: IBufferService,
-    readonly optionsService: IOptionsService,
->>>>>>> 80a692a7
     private readonly _coreService: ICoreService,
     private readonly _coreBrowserService: ICoreBrowserService
   ) {

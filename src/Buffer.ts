--- conflicted
+++ resolved
@@ -4,13 +4,8 @@
  */
 
 import { CircularList } from './common/CircularList';
-<<<<<<< HEAD
 import { CharData, ITerminal, IBuffer, IBufferLine, IBufferLineConstructor } from './Types';
-import { EventEmitter } from './EventEmitter';
-=======
-import { CharData, ITerminal, IBuffer, IBufferLine } from './Types';
 import { EventEmitter } from './common/EventEmitter';
->>>>>>> bdb6647a
 import { IMarker } from 'xterm';
 import { BufferLine, BufferLineTypedArray } from './BufferLine';
 

--- conflicted
+++ resolved
@@ -286,63 +286,7 @@
     if (!line) {
       return '';
     }
-<<<<<<< HEAD
-
-    // Initialize column and index values. Column values represent the actual
-    // cell column, indexes represent the index in the string. Indexes are
-    // needed here because some chars are 0 characters long (eg. after wide
-    // chars) and some chars are longer than 1 characters long (eg. emojis).
-    let startIndex = startCol;
-    // Only set endCol to the line length when it is null. 0 is a valid column.
-    if (endCol === null) {
-      endCol = line.length;
-    }
-    let endIndex = endCol;
-
-    for (let i = 0; i < line.length; i++) {
-      const char = line.get(i);
-      lineString += char[CHAR_DATA_CHAR_INDEX];
-      // Adjust start and end cols for wide characters if they affect their
-      // column indexes
-      if (char[CHAR_DATA_WIDTH_INDEX] === 0) {
-        if (startCol >= i) {
-          startIndex--;
-        }
-        if (endCol > i) {
-          endIndex--;
-        }
-      } else {
-        // Adjust the columns to take glyphs that are represented by multiple
-        // code points into account.
-        if (char[CHAR_DATA_CHAR_INDEX].length > 1) {
-          if (startCol > i) {
-            startIndex += char[CHAR_DATA_CHAR_INDEX].length - 1;
-          }
-          if (endCol > i) {
-            endIndex += char[CHAR_DATA_CHAR_INDEX].length - 1;
-          }
-        }
-      }
-    }
-
-    // Calculate the final end col by trimming whitespace on the right of the
-    // line if needed.
-    // TODO: use Bufferline.getTrimmedLength here?
-    if (trimRight) {
-      const rightWhitespaceIndex = lineString.search(/\s+$/);
-      if (rightWhitespaceIndex !== -1) {
-        endIndex = Math.min(endIndex, rightWhitespaceIndex);
-      }
-      // Return the empty string if only trimmed whitespace is selected
-      if (endIndex <= startIndex) {
-        return '';
-      }
-    }
-
-    return lineString.substring(startIndex, endIndex);
-=======
     return line.translateToString(trimRight, startCol, endCol);
->>>>>>> 4feed2da
   }
 
   public getWrappedRangeForLine(y: number): { first: number, last: number } {

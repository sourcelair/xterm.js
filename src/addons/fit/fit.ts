/**
 * Copyright (c) 2014 The xterm.js authors. All rights reserved.
 * @license MIT
 *
 * Fit terminal columns and rows to the dimensions of its DOM element.
 *
 * ## Approach
 *
 *    Rows: Truncate the division of the terminal parent element height by the
 *          terminal row height.
 * Columns: Truncate the division of the terminal parent element width by the
 *          terminal character width (apply display: inline at the terminal
 *          row and truncate its width with the current number of columns).
 */

/// <reference path="../../../typings/xterm.d.ts"/>

import { Terminal } from 'xterm';

export interface IGeometry {
  rows: number;
  cols: number;
}

export function proposeGeometry(term: Terminal): IGeometry {
  if (!term.element.parentElement) {
    return null;
  }
<<<<<<< HEAD
  var parentElementStyle = window.getComputedStyle(term.element.parentElement);
  var parentElementHeight = parseInt(parentElementStyle.getPropertyValue('height'));
  var parentElementWidth = Math.max(0, parseInt(parentElementStyle.getPropertyValue('width')));
  var elementStyle = window.getComputedStyle(term.element);
  var elementPadding = {
    top: parseInt(elementStyle.getPropertyValue('padding-top')),
    bottom: parseInt(elementStyle.getPropertyValue('padding-bottom')),
    right: parseInt(elementStyle.getPropertyValue('padding-right')),
    left: parseInt(elementStyle.getPropertyValue('padding-left'))
  }
  var elementPaddingVer = elementPadding.top + elementPadding.bottom;
  var elementPaddingHor = elementPadding.right + elementPadding.left;
  var availableHeight = parentElementHeight - elementPaddingVer;
  var availableWidth = parentElementWidth - elementPaddingHor - term.viewport.scrollBarWidth;
  var geometry = {
    cols: Math.floor(availableWidth / term.renderer.dimensions.actualCellWidth),
    rows: Math.floor(availableHeight / term.renderer.dimensions.actualCellHeight)
=======
  const parentElementStyle = window.getComputedStyle(term.element.parentElement);
  const parentElementHeight = parseInt(parentElementStyle.getPropertyValue('height'));
  const parentElementWidth = Math.max(0, parseInt(parentElementStyle.getPropertyValue('width')) - 17);
  const elementStyle = window.getComputedStyle(term.element);
  const elementPaddingVer = parseInt(elementStyle.getPropertyValue('padding-top')) + parseInt(elementStyle.getPropertyValue('padding-bottom'));
  const elementPaddingHor = parseInt(elementStyle.getPropertyValue('padding-right')) + parseInt(elementStyle.getPropertyValue('padding-left'));
  const availableHeight = parentElementHeight - elementPaddingVer;
  const availableWidth = parentElementWidth - elementPaddingHor;
  const geometry = {
    cols: Math.floor(availableWidth / (<any>term).renderer.dimensions.actualCellWidth),
    rows: Math.floor(availableHeight / (<any>term).renderer.dimensions.actualCellHeight)
>>>>>>> 903ec3c9
  };
  return geometry;
}

export function fit(term: Terminal): void {
  const geometry = proposeGeometry(term);
  if (geometry) {
    // Force a full render
    if (term.rows !== geometry.rows || term.cols !== geometry.cols) {
      (<any>term).renderer.clear();
      term.resize(geometry.cols, geometry.rows);
    }
  }
}

export function apply(terminalConstructor: typeof Terminal): void {
  (<any>terminalConstructor.prototype).proposeGeometry = function (): IGeometry {
    return proposeGeometry(this);
  };

  (<any>terminalConstructor.prototype).fit = function (): void {
    fit(this);
  };
}<|MERGE_RESOLUTION|>--- conflicted
+++ resolved
@@ -26,37 +26,23 @@
   if (!term.element.parentElement) {
     return null;
   }
-<<<<<<< HEAD
-  var parentElementStyle = window.getComputedStyle(term.element.parentElement);
-  var parentElementHeight = parseInt(parentElementStyle.getPropertyValue('height'));
-  var parentElementWidth = Math.max(0, parseInt(parentElementStyle.getPropertyValue('width')));
-  var elementStyle = window.getComputedStyle(term.element);
-  var elementPadding = {
+  const parentElementStyle = window.getComputedStyle(term.element.parentElement);
+  const parentElementHeight = parseInt(parentElementStyle.getPropertyValue('height'));
+  const parentElementWidth = Math.max(0, parseInt(parentElementStyle.getPropertyValue('width')));
+  const elementStyle = window.getComputedStyle(term.element);
+  const elementPadding = {
     top: parseInt(elementStyle.getPropertyValue('padding-top')),
     bottom: parseInt(elementStyle.getPropertyValue('padding-bottom')),
     right: parseInt(elementStyle.getPropertyValue('padding-right')),
     left: parseInt(elementStyle.getPropertyValue('padding-left'))
   }
-  var elementPaddingVer = elementPadding.top + elementPadding.bottom;
-  var elementPaddingHor = elementPadding.right + elementPadding.left;
-  var availableHeight = parentElementHeight - elementPaddingVer;
-  var availableWidth = parentElementWidth - elementPaddingHor - term.viewport.scrollBarWidth;
-  var geometry = {
-    cols: Math.floor(availableWidth / term.renderer.dimensions.actualCellWidth),
-    rows: Math.floor(availableHeight / term.renderer.dimensions.actualCellHeight)
-=======
-  const parentElementStyle = window.getComputedStyle(term.element.parentElement);
-  const parentElementHeight = parseInt(parentElementStyle.getPropertyValue('height'));
-  const parentElementWidth = Math.max(0, parseInt(parentElementStyle.getPropertyValue('width')) - 17);
-  const elementStyle = window.getComputedStyle(term.element);
-  const elementPaddingVer = parseInt(elementStyle.getPropertyValue('padding-top')) + parseInt(elementStyle.getPropertyValue('padding-bottom'));
-  const elementPaddingHor = parseInt(elementStyle.getPropertyValue('padding-right')) + parseInt(elementStyle.getPropertyValue('padding-left'));
+  const elementPaddingVer = elementPadding.top + elementPadding.bottom;
+  const elementPaddingHor = elementPadding.right + elementPadding.left;
   const availableHeight = parentElementHeight - elementPaddingVer;
-  const availableWidth = parentElementWidth - elementPaddingHor;
+  const availableWidth = parentElementWidth - elementPaddingHor - term.viewport.scrollBarWidth;
   const geometry = {
     cols: Math.floor(availableWidth / (<any>term).renderer.dimensions.actualCellWidth),
     rows: Math.floor(availableHeight / (<any>term).renderer.dimensions.actualCellHeight)
->>>>>>> 903ec3c9
   };
   return geometry;
 }

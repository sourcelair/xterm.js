/**
 * Copyright (c) 2018 The xterm.js authors. All rights reserved.
 * @license MIT
 */

import { IEvent, IEventEmitter } from 'common/EventEmitter';
import { IDeleteEvent, IInsertEvent } from 'common/CircularList';

export interface IDisposable {
  dispose(): void;
}

export type XtermListener = (...args: any[]) => void;

/**
 * A keyboard event interface which does not depend on the DOM, KeyboardEvent implicitly extends
 * this event.
 */
export interface IKeyboardEvent {
  altKey: boolean;
  ctrlKey: boolean;
  shiftKey: boolean;
  metaKey: boolean;
  keyCode: number;
  key: string;
  type: string;
}

export interface ICircularList<T> {
  length: number;
  maxLength: number;
  isFull: boolean;

  onDeleteEmitter: IEventEmitter<IDeleteEvent>;
  onDelete: IEvent<IDeleteEvent>;
  onInsertEmitter: IEventEmitter<IInsertEvent>;
  onInsert: IEvent<IInsertEvent>;
  onTrimEmitter: IEventEmitter<number>;
  onTrim: IEvent<number>;

  get(index: number): T | undefined;
  set(index: number, value: T): void;
  push(value: T): void;
  recycle(): T | undefined;
  pop(): T | undefined;
  splice(start: number, deleteCount: number, ...items: T[]): void;
  trimStart(count: number): void;
  shiftElements(start: number, count: number, offset: number): void;
}

export const enum KeyboardResultType {
  SEND_KEY,
  SELECT_ALL,
  PAGE_UP,
  PAGE_DOWN
}

export interface IKeyboardResult {
  type: KeyboardResultType;
  cancel: boolean;
  key: string | undefined;
}

export interface ICharset {
  [key: string]: string;
}

export type CharData = [number, string, number, number];
export type IColorRGB = [number, number, number];

/** Attribute data */
export interface IAttributeData {
  fg: number;
  bg: number;

  clone(): IAttributeData;

  // flags
  isInverse(): number;
  isBold(): number;
  isUnderline(): number;
  isBlink(): number;
  isInvisible(): number;
  isItalic(): number;
  isDim(): number;

  // color modes
  getFgColorMode(): number;
  getBgColorMode(): number;
  isFgRGB(): boolean;
  isBgRGB(): boolean;
  isFgPalette(): boolean;
  isBgPalette(): boolean;
  isFgDefault(): boolean;
  isBgDefault(): boolean;

  // colors
  getFgColor(): number;
  getBgColor(): number;
}

/** Cell data */
export interface ICellData extends IAttributeData {
  content: number;
  combinedData: string;
  isCombined(): number;
  getWidth(): number;
  getChars(): string;
  getCode(): number;
  setFromCharData(value: CharData): void;
  getAsCharData(): CharData;
}

/**
 * Interface for a line in the terminal buffer.
 */
export interface IBufferLine {
  length: number;
  isWrapped: boolean;
  get(index: number): CharData;
  set(index: number, value: CharData): void;
  loadCell(index: number, cell: ICellData): ICellData;
  setCell(index: number, cell: ICellData): void;
  setCellFromCodePoint(index: number, codePoint: number, width: number, fg: number, bg: number): void;
  addCodepointToCell(index: number, codePoint: number): void;
  insertCells(pos: number, n: number, ch: ICellData): void;
  deleteCells(pos: number, n: number, fill: ICellData): void;
  replaceCells(start: number, end: number, fill: ICellData): void;
  resize(cols: number, fill: ICellData): void;
  fill(fillCellData: ICellData): void;
  copyFrom(line: IBufferLine): void;
  clone(): IBufferLine;
  getTrimmedLength(): number;
  translateToString(trimRight?: boolean, startCol?: number, endCol?: number): string;

  /* direct access to cell attrs */
  getWidth(index: number): number;
  hasWidth(index: number): number;
  getFg(index: number): number;
  getBg(index: number): number;
  hasContent(index: number): number;
  getCodePoint(index: number): number;
  isCombined(index: number): number;
  getString(index: number): string;
}

export interface IMarker extends IDisposable {
  readonly id: number;
  readonly isDisposed: boolean;
  readonly line: number;
}

export interface IDecPrivateModes {
  applicationCursorKeys: boolean;
}

export interface IRowRange {
  start: number;
  end: number;
}

/**
<<<<<<< HEAD
 * Encoding interfaces.
 */
export interface IOutputEncoder {
  encode(data: string): Uint8Array;
}
export interface IOutputEncoderCtor {
  new(): IOutputEncoder;
}

export interface IInputDecoder {
  decode(data: Uint8Array, target: Uint32Array): number;
}
export interface IInputDecoderCtor {
  new(): IInputDecoder;
}

export interface IEncoding {
  name: string;
  aliases: string[];
  decoder: IInputDecoderCtor;
  encoder: IOutputEncoderCtor;
}
=======
 * Interface for mouse events in the core.
 */
export const enum CoreMouseButton {
  LEFT = 0,
  MIDDLE = 1,
  RIGHT = 2,
  NONE = 3,
  WHEEL = 4,
  // additional buttons 1..8
  // untested!
  AUX1 = 8,
  AUX2 = 9,
  AUX3 = 10,
  AUX4 = 11,
  AUX5 = 12,
  AUX6 = 13,
  AUX7 = 14,
  AUX8 = 15
}

export const enum CoreMouseAction {
  UP = 0,     // buttons, wheel
  DOWN = 1,   // buttons, wheel
  LEFT = 2,   // wheel only
  RIGHT = 3,  // wheel only
  MOVE = 32   // buttons only
}

export interface ICoreMouseEvent {
  /** column (zero based). */
  col: number;
  /** row (zero based). */
  row: number;
  /**
   * Button the action occured. Due to restrictions of the tracking protocols
   * it is not possible to report multiple buttons at once.
   * Wheel is treated as a button.
   * There are invalid combinations of buttons and actions possible
   * (like move + wheel), those are silently ignored by the CoreMouseService.
   */
  button: CoreMouseButton;
  action: CoreMouseAction;
  /**
   * Modifier states.
   * Protocols will add/ignore those based on specific restrictions.
   */
  ctrl?: boolean;
  alt?: boolean;
  shift?: boolean;
}

/**
 * CoreMouseEventType
 * To be reported to the browser component which events a mouse
 * protocol wants to be catched and forwarded as an ICoreMouseEvent
 * to CoreMouseService.
 */
export const enum CoreMouseEventType {
  NONE = 0,
  /** any mousedown event */
  DOWN = 1,
  /** any mouseup event */
  UP = 2,
  /** any mousemove event while a button is held */
  DRAG = 4,
  /** any mousemove event without a button */
  MOVE = 8,
  /** any wheel event */
  WHEEL = 16
}

/**
 * Mouse protocol interface.
 * A mouse protocol can be registered and activated at the CoreMouseService.
 * `events` should contain a list of needed events as a hint for the browser component
 * to install/remove the appropriate event handlers.
 * `restrict` applies further protocol specific restrictions like not allowed
 * modifiers or filtering invalid event types.
 */
export interface ICoreMouseProtocol {
  events: CoreMouseEventType;
  restrict: (e: ICoreMouseEvent) => boolean;
}

/**
 * CoreMouseEncoding
 * The tracking encoding can be registered and activated at the CoreMouseService.
 * If a ICoreMouseEvent passes all procotol restrictions it will be encoded
 * with the active encoding and sent out.
 */
export type CoreMouseEncoding = (event: ICoreMouseEvent) => string;
>>>>>>> 62215ac4
<|MERGE_RESOLUTION|>--- conflicted
+++ resolved
@@ -160,7 +160,6 @@
 }
 
 /**
-<<<<<<< HEAD
  * Encoding interfaces.
  */
 export interface IOutputEncoder {
@@ -183,7 +182,8 @@
   decoder: IInputDecoderCtor;
   encoder: IOutputEncoderCtor;
 }
-=======
+
+/**
  * Interface for mouse events in the core.
  */
 export const enum CoreMouseButton {
@@ -274,5 +274,4 @@
  * If a ICoreMouseEvent passes all procotol restrictions it will be encoded
  * with the active encoding and sent out.
  */
-export type CoreMouseEncoding = (event: ICoreMouseEvent) => string;
->>>>>>> 62215ac4
+export type CoreMouseEncoding = (event: ICoreMouseEvent) => string;
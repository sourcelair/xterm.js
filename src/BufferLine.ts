--- conflicted
+++ resolved
@@ -2,11 +2,7 @@
  * Copyright (c) 2018 The xterm.js authors. All rights reserved.
  * @license MIT
  */
-<<<<<<< HEAD
 import { CharData, IBufferLine, ICellData, IColorRGB, IAttributeData } from './Types';
-=======
-import { CharData, IBufferLine, ICellData } from './Types';
->>>>>>> a1b61e05
 import { NULL_CELL_CODE, NULL_CELL_WIDTH, NULL_CELL_CHAR, CHAR_DATA_CHAR_INDEX, CHAR_DATA_WIDTH_INDEX, WHITESPACE_CELL_CHAR, CHAR_DATA_ATTR_INDEX } from './Buffer';
 import { stringFromCodePoint } from './core/input/TextDecoder';
 
@@ -64,11 +60,7 @@
    *              whether a cell contains anything
    *              read:   `isEmtpy = !(content & Content.hasContent)`
    */
-<<<<<<< HEAD
-  HAS_CONTENT = 0x2FFFFF,
-=======
   HAS_CONTENT = 0x3FFFFF,
->>>>>>> a1b61e05
 
   /**
    * bit 23..24   wcwidth value of cell, takes 2 bits (ranges from 0..2)
@@ -84,7 +76,6 @@
   WIDTH_SHIFT = 22
 }
 
-<<<<<<< HEAD
 export enum Attributes {
   /**
    * bit 1..8     blue in RGB, color in P256 and P16
@@ -203,16 +194,8 @@
 
 /**
  * CellData - represents a single Cell in the terminal buffer.
- *
- * TODO: attr getter
  */
 export class CellData extends AttributeData implements ICellData {
-=======
-/**
- * CellData - represents a single Cell in the terminal buffer.
- */
-export class CellData implements ICellData {
->>>>>>> a1b61e05
 
   /** Helper to create CellData from CharData. */
   public static fromCharData(value: CharData): CellData {
@@ -248,11 +231,6 @@
     return '';
   }
 
-<<<<<<< HEAD
-  /** Codepoint of cell (or last charCode of combined string) */
-  public get code(): number {
-    return ((this.isCombined) ? this.combinedData.charCodeAt(this.combinedData.length - 1) : this.content & Content.CODEPOINT_MASK);
-=======
   /**
    * Codepoint of cell
    * Note this returns the UTF32 codepoint of single chars,
@@ -263,7 +241,6 @@
     return (this.isCombined)
       ? this.combinedData.charCodeAt(this.combinedData.length - 1)
       : this.content & Content.CODEPOINT_MASK;
->>>>>>> a1b61e05
   }
 
   /** Set data from CharData */
@@ -271,20 +248,14 @@
     this.fg = value[CHAR_DATA_ATTR_INDEX];
     this.bg = 0;
     let combined = false;
-<<<<<<< HEAD
-=======
 
     // surrogates and combined strings need special treatment
->>>>>>> a1b61e05
     if (value[CHAR_DATA_CHAR_INDEX].length > 2) {
       combined = true;
     } else if (value[CHAR_DATA_CHAR_INDEX].length === 2) {
       const code = value[CHAR_DATA_CHAR_INDEX].charCodeAt(0);
-<<<<<<< HEAD
-=======
       // if the 2-char string is a surrogate create single codepoint
       // everything else is combined
->>>>>>> a1b61e05
       if (0xD800 <= code && code <= 0xDBFF) {
         const second = value[CHAR_DATA_CHAR_INDEX].charCodeAt(1);
         if (0xDC00 <= second && second <= 0xDFFF) {
@@ -370,129 +341,6 @@
     if (value[CHAR_DATA_CHAR_INDEX].length > 1) {
       this._combined[index] = value[1];
       this._data[index * CELL_SIZE + Cell.CONTENT] = index | Content.IS_COMBINED | (value[CHAR_DATA_WIDTH_INDEX] << Content.WIDTH_SHIFT);
-<<<<<<< HEAD
-    } else {
-      this._data[index * CELL_SIZE + Cell.CONTENT] = value[CHAR_DATA_CHAR_INDEX].charCodeAt(0) | (value[CHAR_DATA_WIDTH_INDEX] << Content.WIDTH_SHIFT);
-    }
-  }
-
-  /**
-   * primitive getters
-   * use these when only one value is needed, otherwise use `loadCell`
-   */
-  public getWidth(index: number): number {
-    return this._data[index * CELL_SIZE + Cell.CONTENT] >> Content.WIDTH_SHIFT;
-  }
-
-  public hasWidth(index: number): number {
-    return this._data[index * CELL_SIZE + Cell.CONTENT] & Content.WIDTH_MASK;
-  }
-
-  public getFG(index: number): number {
-    return this._data[index * CELL_SIZE + Cell.FG];
-  }
-
-  public getBG(index: number): number {
-    return this._data[index * CELL_SIZE + Cell.BG];
-  }
-
-  public hasContent(index: number): number {
-    return this._data[index * CELL_SIZE + Cell.CONTENT] & Content.HAS_CONTENT;
-  }
-
-  public getCodePoint(index: number): number {
-    // returns either the single codepoint or the last charCode in combined
-    const content = this._data[index * CELL_SIZE + Cell.CONTENT];
-    if (content & Content.IS_COMBINED) {
-      return this._combined[index].charCodeAt(this._combined[index].length - 1);
-    }
-    return content & Content.CODEPOINT_MASK;
-  }
-
-  public isCombined(index: number): number {
-    return this._data[index * CELL_SIZE + Cell.CONTENT] & Content.IS_COMBINED;
-  }
-
-  public getString(index: number): string {
-    const content = this._data[index * CELL_SIZE + Cell.CONTENT];
-    if (content & Content.IS_COMBINED) {
-      return this._combined[index];
-    }
-    if (content & Content.CODEPOINT_MASK) {
-      return stringFromCodePoint(content & Content.CODEPOINT_MASK);
-    }
-    return ''; // return empty string for empty cells
-  }
-
-  /**
-   * Load data at `index` into `cell`.
-   */
-  public loadCell(index: number, cell: ICellData): ICellData {
-    cell.content = this._data[index * CELL_SIZE + Cell.CONTENT];
-    cell.fg = this._data[index * CELL_SIZE + Cell.FG];
-    cell.bg = this._data[index * CELL_SIZE + Cell.BG];
-    if (cell.content & Content.IS_COMBINED) {
-      cell.combinedData = this._combined[index];
-    }
-    return cell;
-  }
-
-  /**
-   * Set data at `index` to `cell`.
-   */
-  public setCell(index: number, cell: ICellData): void {
-    if (cell.content & Content.IS_COMBINED) {
-      this._combined[index] = cell.combinedData;
-      // we also need to clear and set codepoint to index
-      cell.content &= ~Content.CODEPOINT_MASK;
-      cell.content |= index;
-    }
-    this._data[index * CELL_SIZE + Cell.CONTENT] = cell.content;
-    this._data[index * CELL_SIZE + Cell.FG] = cell.fg;
-    this._data[index * CELL_SIZE + Cell.BG] = cell.bg;
-  }
-
-  /**
-   * Set cell data from input handler.
-   * Since the input handler see the incoming chars as UTF32 codepoints,
-   * it gets an optimized access method.
-   */
-  public setDataFromCodePoint(index: number, codePoint: number, width: number, fg: number, bg: number): void {
-    this._data[index * CELL_SIZE + Cell.CONTENT] = codePoint | (width << Content.WIDTH_SHIFT);
-    this._data[index * CELL_SIZE + Cell.FG] = fg;
-    this._data[index * CELL_SIZE + Cell.BG] = bg;
-  }
-
-  /**
-   * Add a char to a cell from input handler.
-   * During input stage combining chars with a width of 0 follow and stack
-   * onto a leading char. Since we already set the attrs
-   * by the previous `setDataFromCodePoint` call, we can omit it here.
-   */
-  public addCharToCell(index: number, codePoint: number): void {
-    let content = this._data[index * CELL_SIZE + Cell.CONTENT];
-    if (content & Content.IS_COMBINED) {
-      // we already have a combined string, simply add
-      this._combined[index] += stringFromCodePoint(codePoint);
-    } else {
-      if (content & Content.CODEPOINT_MASK) {
-        // normal case for combining chars:
-        //  - move current leading char + new one into combined string
-        //  - set codepoint in cell buffer to index
-        //  - set combined flag
-        this._combined[index] = stringFromCodePoint(content & Content.CODEPOINT_MASK) + stringFromCodePoint(codePoint);
-        content &= ~Content.CODEPOINT_MASK;
-        content |= index | Content.IS_COMBINED;
-      } else {
-        // should not happen - we actually have no data in the cell yet
-        // simply set the data in the cell buffer with a width of 1
-        content = codePoint | (1 << Content.WIDTH_SHIFT);
-      }
-      this._data[index * CELL_SIZE + Cell.CONTENT] = content;
-    }
-  }
-
-=======
     } else {
       this._data[index * CELL_SIZE + Cell.CONTENT] = value[CHAR_DATA_CHAR_INDEX].charCodeAt(0) | (value[CHAR_DATA_WIDTH_INDEX] << Content.WIDTH_SHIFT);
     }
@@ -625,7 +473,6 @@
     }
   }
 
->>>>>>> a1b61e05
   public insertCells(pos: number, n: number, fillCellData: ICellData): void {
     pos %= this.length;
     if (n < this.length - pos) {
@@ -666,13 +513,8 @@
     }
   }
 
-<<<<<<< HEAD
-  public resize(cols: number, fillCellData: ICellData, shrink: boolean = false): void {
-    if (cols === this.length || (!shrink && cols < this.length)) {
-=======
   public resize(cols: number, fillCellData: ICellData): void {
     if (cols === this.length) {
->>>>>>> a1b61e05
       return;
     }
     if (cols > this.length) {

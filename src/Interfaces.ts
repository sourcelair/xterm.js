/**
 * Copyright (c) 2017 The xterm.js authors. All rights reserved.
 * @license MIT
 */

import { ILinkMatcherOptions } from './Interfaces';
import { LinkMatcherHandler, LinkMatcherValidationCallback, Charset, LineData } from './Types';
import { IColorSet, IRenderer } from './renderer/Interfaces';
import { IMouseZoneManager } from './input/Interfaces';

export interface IBrowser {
  isNode: boolean;
  userAgent: string;
  platform: string;
  isFirefox: boolean;
  isMSIE: boolean;
  isMac: boolean;
  isIpad: boolean;
  isIphone: boolean;
  isMSWindows: boolean;
}

export interface IBufferAccessor {
  buffer: IBuffer;
}

export interface IElementAccessor {
  element: HTMLElement;
}

export interface ILinkifierAccessor {
  linkifier: ILinkifier;
}

export interface ITerminal extends ILinkifierAccessor, IBufferAccessor, IElementAccessor, IEventEmitter {
  screenElement: HTMLElement;
  selectionManager: ISelectionManager;
  charMeasure: ICharMeasure;
  textarea: HTMLTextAreaElement;
  renderer: IRenderer;
  rows: number;
  cols: number;
  browser: IBrowser;
  writeBuffer: string[];
  cursorHidden: boolean;
  cursorState: number;
  defAttr: number;
  options: ITerminalOptions;
  buffers: IBufferSet;
  isFocused: boolean;
  mouseHelper: IMouseHelper;
<<<<<<< HEAD
  viewport: IViewport;
=======
  bracketedPasteMode: boolean;
>>>>>>> bc424b2f

  /**
   * Emit the 'data' event and populate the given data.
   * @param data The data to populate in the event.
   */
  handler(data: string): void;
  scrollLines(disp: number, suppressScrollEvent?: boolean): void;
  cancel(ev: Event, force?: boolean): boolean | void;
  log(text: string): void;
  reset(): void;
  showCursor(): void;
  blankLine(cur?: boolean, isWrapped?: boolean, cols?: number): LineData;
  refresh(start: number, end: number): void;
}

/**
 * This interface encapsulates everything needed from the Terminal by the
 * InputHandler. This cleanly separates the large amount of methods needed by
 * InputHandler cleanly from the ITerminal interface.
 */
export interface IInputHandlingTerminal extends IEventEmitter {
  element: HTMLElement;
  options: ITerminalOptions;
  cols: number;
  rows: number;
  charset: Charset;
  gcharset: number;
  glevel: number;
  charsets: Charset[];
  applicationKeypad: boolean;
  applicationCursor: boolean;
  originMode: boolean;
  insertMode: boolean;
  wraparoundMode: boolean;
  bracketedPasteMode: boolean;
  defAttr: number;
  curAttr: number;
  prefix: string;
  savedCols: number;
  x10Mouse: boolean;
  vt200Mouse: boolean;
  normalMouse: boolean;
  mouseEvents: boolean;
  sendFocus: boolean;
  utfMouse: boolean;
  sgrMouse: boolean;
  urxvtMouse: boolean;
  cursorHidden: boolean;

  buffers: IBufferSet;
  buffer: IBuffer;
  viewport: IViewport;
  selectionManager: ISelectionManager;

  bell(): void;
  focus(): void;
  convertEol: boolean;
  updateRange(y: number): void;
  scroll(isWrapped?: boolean): void;
  setgLevel(g: number): void;
  eraseAttr(): number;
  eraseRight(x: number, y: number): void;
  eraseLine(y: number): void;
  eraseLeft(x: number, y: number): void;
  blankLine(cur?: boolean, isWrapped?: boolean): LineData;
  is(term: string): boolean;
  send(data: string): void;
  setgCharset(g: number, charset: Charset): void;
  resize(x: number, y: number): void;
  log(text: string, data?: any): void;
  reset(): void;
  showCursor(): void;
  refresh(start: number, end: number): void;
  matchColor(r1: number, g1: number, b1: number): number;
  error(text: string, data?: any): void;
  setOption(key: string, value: any): void;
}

export interface ITerminalOptions {
  bellSound?: string;
  bellStyle?: string;
  cancelEvents?: boolean;
  cols?: number;
  convertEol?: boolean;
  cursorBlink?: boolean;
  cursorStyle?: string;
  debug?: boolean;
  disableStdin?: boolean;
  enableBold?: boolean;
  fontSize?: number;
  fontFamily?: string;
  geometry?: [number, number];
  handler?: (data: string) => void;
  letterSpacing?: number;
  lineHeight?: number;
  rows?: number;
  screenKeys?: boolean;
  scrollback?: number;
  tabStopWidth?: number;
  termName?: string;
  theme?: ITheme;
  useFlowControl?: boolean;
}

export interface IBuffer {
  lines: ICircularList<LineData>;
  ydisp: number;
  ybase: number;
  y: number;
  x: number;
  tabs: any;
  scrollBottom: number;
  scrollTop: number;
  savedY: number;
  savedX: number;
  isCursorInViewport: boolean;
  translateBufferLineToString(lineIndex: number, trimRight: boolean, startCol?: number, endCol?: number): string;
  nextStop(x?: number): number;
  prevStop(x?: number): number;
}

export interface IBufferSet {
  alt: IBuffer;
  normal: IBuffer;
  active: IBuffer;

  activateNormalBuffer(): void;
  activateAltBuffer(): void;
}

export interface IMouseHelper {
  getCoords(event: {pageX: number, pageY: number}, element: HTMLElement, charMeasure: ICharMeasure, lineHeight: number, colCount: number, rowCount: number, isSelection?: boolean): [number, number];
  getRawByteCoords(event: MouseEvent, element: HTMLElement, charMeasure: ICharMeasure, lineHeight: number, colCount: number, rowCount: number): { x: number, y: number };
}

export interface IViewport {
  scrollBarWidth: number;
  syncScrollArea(): void;
  onWheel(ev: WheelEvent): void;
  onTouchStart(ev: TouchEvent): void;
  onTouchMove(ev: TouchEvent): void;
  onThemeChanged(colors: IColorSet): void;
}

export interface ISelectionManager {
  selectionText: string;
  selectionStart: [number, number];
  selectionEnd: [number, number];

  disable(): void;
  enable(): void;
  setBuffer(buffer: IBuffer): void;
  setSelection(row: number, col: number, length: number): void;
}

export interface ICompositionHelper {
  compositionstart(): void;
  compositionupdate(ev: CompositionEvent): void;
  compositionend(): void;
  updateCompositionElements(dontRecurse?: boolean): void;
  keydown(ev: KeyboardEvent): boolean;
}

export interface ICharMeasure {
  width: number;
  height: number;
  measure(options: ITerminalOptions): void;
}

export interface ILinkifier extends IEventEmitter {
  attachToDom(mouseZoneManager: IMouseZoneManager): void;
  linkifyRows(start: number, end: number): void;
  setHypertextLinkHandler(handler: LinkMatcherHandler): void;
  setHypertextValidationCallback(callback: LinkMatcherValidationCallback): void;
  registerLinkMatcher(regex: RegExp, handler: LinkMatcherHandler, options?: ILinkMatcherOptions): number;
  deregisterLinkMatcher(matcherId: number): boolean;
}

export interface ICircularList<T> extends IEventEmitter {
  length: number;
  maxLength: number;
  forEach: (callbackfn: (value: T, index: number) => void) => void;

  get(index: number): T;
  set(index: number, value: T): void;
  push(value: T): void;
  pop(): T;
  splice(start: number, deleteCount: number, ...items: T[]): void;
  trimStart(count: number): void;
  shiftElements(start: number, count: number, offset: number): void;
}

export interface IEventEmitter {
  on(type: string, listener: IListenerType): void;
  off(type: string, listener: IListenerType): void;
  emit(type: string, data?: any): void;
}

export interface IListenerType {
    (data?: any): void;
    listener?: (data?: any) => void;
};

export interface ILinkMatcherOptions {
  /**
   * The index of the link from the regex.match(text) call. This defaults to 0
   * (for regular expressions without capture groups).
   */
  matchIndex?: number;
  /**
   * A callback that validates an individual link, returning true if valid and
   * false if invalid.
   */
  validationCallback?: LinkMatcherValidationCallback;
  /**
   * A callback that fires when the mouse hovers over a link.
   */
  tooltipCallback?: LinkMatcherHandler;
  /**
   * A callback that fires when the mouse leaves a link that was hovered.
   */
  leaveCallback?: () => void;
  /**
   * The priority of the link matcher, this defines the order in which the link
   * matcher is evaluated relative to others, from highest to lowest. The
   * default value is 0.
   */
  priority?: number;
}

/**
 * Handles actions generated by the parser.
 */
export interface IInputHandler {
  addChar(char: string, code: number): void;

  /** C0 BEL */ bell(): void;
  /** C0 LF */ lineFeed(): void;
  /** C0 CR */ carriageReturn(): void;
  /** C0 BS */ backspace(): void;
  /** C0 HT */ tab(): void;
  /** C0 SO */ shiftOut(): void;
  /** C0 SI */ shiftIn(): void;

  /** CSI @ */ insertChars(params?: number[]): void;
  /** CSI A */ cursorUp(params?: number[]): void;
  /** CSI B */ cursorDown(params?: number[]): void;
  /** CSI C */ cursorForward(params?: number[]): void;
  /** CSI D */ cursorBackward(params?: number[]): void;
  /** CSI E */ cursorNextLine(params?: number[]): void;
  /** CSI F */ cursorPrecedingLine(params?: number[]): void;
  /** CSI G */ cursorCharAbsolute(params?: number[]): void;
  /** CSI H */ cursorPosition(params?: number[]): void;
  /** CSI I */ cursorForwardTab(params?: number[]): void;
  /** CSI J */ eraseInDisplay(params?: number[]): void;
  /** CSI K */ eraseInLine(params?: number[]): void;
  /** CSI L */ insertLines(params?: number[]): void;
  /** CSI M */ deleteLines(params?: number[]): void;
  /** CSI P */ deleteChars(params?: number[]): void;
  /** CSI S */ scrollUp(params?: number[]): void;
  /** CSI T */ scrollDown(params?: number[]): void;
  /** CSI X */ eraseChars(params?: number[]): void;
  /** CSI Z */ cursorBackwardTab(params?: number[]): void;
  /** CSI ` */ charPosAbsolute(params?: number[]): void;
  /** CSI a */ HPositionRelative(params?: number[]): void;
  /** CSI b */ repeatPrecedingCharacter(params?: number[]): void;
  /** CSI c */ sendDeviceAttributes(params?: number[]): void;
  /** CSI d */ linePosAbsolute(params?: number[]): void;
  /** CSI e */ VPositionRelative(params?: number[]): void;
  /** CSI f */ HVPosition(params?: number[]): void;
  /** CSI g */ tabClear(params?: number[]): void;
  /** CSI h */ setMode(params?: number[]): void;
  /** CSI l */ resetMode(params?: number[]): void;
  /** CSI m */ charAttributes(params?: number[]): void;
  /** CSI n */ deviceStatus(params?: number[]): void;
  /** CSI p */ softReset(params?: number[]): void;
  /** CSI q */ setCursorStyle(params?: number[]): void;
  /** CSI r */ setScrollRegion(params?: number[]): void;
  /** CSI s */ saveCursor(params?: number[]): void;
  /** CSI u */ restoreCursor(params?: number[]): void;
}

export interface ITheme {
  foreground?: string;
  background?: string;
  cursor?: string;
  cursorAccent?: string;
  selection?: string;
  black?: string;
  red?: string;
  green?: string;
  yellow?: string;
  blue?: string;
  magenta?: string;
  cyan?: string;
  white?: string;
  brightBlack?: string;
  brightRed?: string;
  brightGreen?: string;
  brightYellow?: string;
  brightBlue?: string;
  brightMagenta?: string;
  brightCyan?: string;
  brightWhite?: string;
}<|MERGE_RESOLUTION|>--- conflicted
+++ resolved
@@ -49,11 +49,8 @@
   buffers: IBufferSet;
   isFocused: boolean;
   mouseHelper: IMouseHelper;
-<<<<<<< HEAD
   viewport: IViewport;
-=======
   bracketedPasteMode: boolean;
->>>>>>> bc424b2f
 
   /**
    * Emit the 'data' event and populate the given data.

--- conflicted
+++ resolved
@@ -1290,13 +1290,8 @@
       const s = terminal.buffer.iterator(true).next().content;
       assert.equal(input, s);
       for (let i = 0; i < input.length; ++i) {
-<<<<<<< HEAD
-        const bufferIndex = terminal.buffer.stringIndexToBufferIndex(0, i);
+        const bufferIndex = terminal.buffer.stringIndexToBufferIndex(0, i, true);
         assert.equal(input[i], terminal.buffer.lines.get(bufferIndex[0]).loadCell(bufferIndex[1], new CellData()).chars);
-=======
-        const bufferIndex = terminal.buffer.stringIndexToBufferIndex(0, i, true);
-        assert.equal(input[i], terminal.buffer.lines.get(bufferIndex[0]).get(bufferIndex[1])[CHAR_DATA_CHAR_INDEX]);
->>>>>>> 682efc72
       }
     });
 

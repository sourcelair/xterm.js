/**
 * Copyright (c) 2018 The xterm.js authors. All rights reserved.
 * @license MIT
 */

import {  NULL_CELL_CODE, WHITESPACE_CELL_CHAR } from '../../Buffer';
import { IBufferLine } from '../../Types';
import { INVERTED_DEFAULT_COLOR } from '../atlas/Types';
import { CellData, AttributeData } from '../../BufferLine';

export const BOLD_CLASS = 'xterm-bold';
export const ITALIC_CLASS = 'xterm-italic';
export const CURSOR_CLASS = 'xterm-cursor';
export const CURSOR_STYLE_BLOCK_CLASS = 'xterm-cursor-block';
export const CURSOR_STYLE_BAR_CLASS = 'xterm-cursor-bar';
export const CURSOR_STYLE_UNDERLINE_CLASS = 'xterm-cursor-underline';

export class DomRendererRowFactory {
  private _cell: CellData = new CellData();
  constructor(
    private _document: Document
  ) {
  }

  public createRow(lineData: IBufferLine, isCursorRow: boolean, cursorStyle: string | undefined, cursorX: number, cellWidth: number, cols: number): DocumentFragment {
    const fragment = this._document.createDocumentFragment();

    // Find the line length first, this prevents the need to output a bunch of
    // empty cells at the end. This cannot easily be integrated into the main
    // loop below because of the colCount feature (which can be removed after we
    // properly support reflow and disallow data to go beyond the right-side of
    // the viewport).
    let lineLength = 0;
    for (let x = Math.min(lineData.length, cols) - 1; x >= 0; x--) {
      if (lineData.loadCell(x, this._cell).getCode() !== NULL_CELL_CODE || (isCursorRow && x === cursorX)) {
        lineLength = x + 1;
        break;
      }
    }

    for (let x = 0; x < lineLength; x++) {
      lineData.loadCell(x, this._cell);
<<<<<<< HEAD
      const width = this._cell.width;
=======
      const attr = this._cell.fg;
      const width = this._cell.getWidth();
>>>>>>> 079729f1

      // The character to the left is a wide character, drawing is owned by the char at x-1
      if (width === 0) {
        continue;
      }

      const charElement = this._document.createElement('span');
      if (width > 1) {
        charElement.style.width = `${cellWidth * width}px`;
      }

      if (isCursorRow && x === cursorX) {
        charElement.classList.add(CURSOR_CLASS);

        switch (cursorStyle) {
          case 'bar':
            charElement.classList.add(CURSOR_STYLE_BAR_CLASS);
            break;
          case 'underline':
            charElement.classList.add(CURSOR_STYLE_UNDERLINE_CLASS);
            break;
          default:
            charElement.classList.add(CURSOR_STYLE_BLOCK_CLASS);
            break;
        }
      }

      if (this._cell.isBold()) {
        charElement.classList.add(BOLD_CLASS);
      }

      if (this._cell.isItalic()) {
        charElement.classList.add(ITALIC_CLASS);
      }

<<<<<<< HEAD
      charElement.textContent = this._cell.chars || WHITESPACE_CELL_CHAR;

      const swapColor = this._cell.isInverse();

      // fg
      if (this._cell.isFgRGB()) {
        let style = charElement.getAttribute('style') || '';
        style += `${swapColor ? 'background-' : ''}color:rgb(${(AttributeData.toColorRGB(this._cell.getFgColor())).join(',')});`;
        charElement.setAttribute('style', style);
      } else if (this._cell.isFgPalette()) {
        let fg = this._cell.getFgColor();
        if (this._cell.isBold() && fg < 8 && !swapColor) {
          fg += 8;
        }
        charElement.classList.add(`xterm-${swapColor ? 'b' : 'f'}g-${fg}`);
      } else if (swapColor) {
        charElement.classList.add(`xterm-bg-${INVERTED_DEFAULT_COLOR}`);
=======
      charElement.textContent = this._cell.getChars() || WHITESPACE_CELL_CHAR;
      if (fg !== DEFAULT_COLOR) {
        charElement.classList.add(`xterm-fg-${fg}`);
>>>>>>> 079729f1
      }

      // bg
      if (this._cell.isBgRGB()) {
        let style = charElement.getAttribute('style') || '';
        style += `${swapColor ? '' : 'background-'}color:rgb(${(AttributeData.toColorRGB(this._cell.getBgColor())).join(',')});`;
        charElement.setAttribute('style', style);
      } else if (this._cell.isBgPalette()) {
        charElement.classList.add(`xterm-${swapColor ? 'f' : 'b'}g-${this._cell.getBgColor()}`);
      } else if (swapColor) {
        charElement.classList.add(`xterm-fg-${INVERTED_DEFAULT_COLOR}`);
      }

      fragment.appendChild(charElement);
    }
    return fragment;
  }
}<|MERGE_RESOLUTION|>--- conflicted
+++ resolved
@@ -40,12 +40,7 @@
 
     for (let x = 0; x < lineLength; x++) {
       lineData.loadCell(x, this._cell);
-<<<<<<< HEAD
-      const width = this._cell.width;
-=======
-      const attr = this._cell.fg;
       const width = this._cell.getWidth();
->>>>>>> 079729f1
 
       // The character to the left is a wide character, drawing is owned by the char at x-1
       if (width === 0) {
@@ -81,8 +76,7 @@
         charElement.classList.add(ITALIC_CLASS);
       }
 
-<<<<<<< HEAD
-      charElement.textContent = this._cell.chars || WHITESPACE_CELL_CHAR;
+      charElement.textContent = this._cell.getChars() || WHITESPACE_CELL_CHAR;
 
       const swapColor = this._cell.isInverse();
 
@@ -99,11 +93,6 @@
         charElement.classList.add(`xterm-${swapColor ? 'b' : 'f'}g-${fg}`);
       } else if (swapColor) {
         charElement.classList.add(`xterm-bg-${INVERTED_DEFAULT_COLOR}`);
-=======
-      charElement.textContent = this._cell.getChars() || WHITESPACE_CELL_CHAR;
-      if (fg !== DEFAULT_COLOR) {
-        charElement.classList.add(`xterm-fg-${fg}`);
->>>>>>> 079729f1
       }
 
       // bg

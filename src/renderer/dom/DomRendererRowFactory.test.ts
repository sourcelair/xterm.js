--- conflicted
+++ resolved
@@ -8,13 +8,8 @@
 import { DomRendererRowFactory } from './DomRendererRowFactory';
 import { DEFAULT_ATTR, NULL_CELL_CODE, NULL_CELL_WIDTH, NULL_CELL_CHAR } from '../../Buffer';
 import { FLAGS } from '../Types';
-<<<<<<< HEAD
 import { BufferLine, CellData } from '../../BufferLine';
-import { IBufferLine } from '../../Types';
-=======
-import { BufferLine } from '../../BufferLine';
 import { IBufferLine, ITerminalOptions } from '../../Types';
->>>>>>> b05c66b1
 import { DEFAULT_COLOR } from '../atlas/Types';
 
 describe('DomRendererRowFactory', () => {
@@ -44,13 +39,8 @@
     it('should set correct attributes for double width characters', () => {
       lineData.setCell(0, CellData.fromCharData([DEFAULT_ATTR, '語', 2, '語'.charCodeAt(0)]));
       // There should be no element for the following "empty" cell
-<<<<<<< HEAD
       lineData.setCell(1, CellData.fromCharData([DEFAULT_ATTR, '', 0, undefined]));
-      const fragment = rowFactory.createRow(lineData, false, undefined, 0, 5, 20);
-=======
-      lineData.set(1, [DEFAULT_ATTR, '', 0, undefined]);
       const fragment = rowFactory.createRow(lineData, false, undefined, 0, false, 5, 20);
->>>>>>> b05c66b1
       assert.equal(getFragmentHtml(fragment),
         '<span style="width: 10px;">語</span>'
       );
@@ -73,15 +63,9 @@
     });
 
     it('should not render cells that go beyond the terminal\'s columns', () => {
-<<<<<<< HEAD
       lineData.setCell(0, CellData.fromCharData([DEFAULT_ATTR, 'a', 1, 'a'.charCodeAt(0)]));
       lineData.setCell(1, CellData.fromCharData([DEFAULT_ATTR, 'b', 1, 'b'.charCodeAt(0)]));
-      const fragment = rowFactory.createRow(lineData, false, undefined, 0, 5, 1);
-=======
-      lineData.set(0, [DEFAULT_ATTR, 'a', 1, 'a'.charCodeAt(0)]);
-      lineData.set(1, [DEFAULT_ATTR, 'b', 1, 'b'.charCodeAt(0)]);
       const fragment = rowFactory.createRow(lineData, false, undefined, 0, false, 5, 1);
->>>>>>> b05c66b1
       assert.equal(getFragmentHtml(fragment),
         '<span>a</span>'
       );
@@ -89,26 +73,16 @@
 
     describe('attributes', () => {
       it('should add class for bold', () => {
-<<<<<<< HEAD
         lineData.setCell(0, CellData.fromCharData([DEFAULT_ATTR | (FLAGS.BOLD << 18), 'a', 1, 'a'.charCodeAt(0)]));
-        const fragment = rowFactory.createRow(lineData, false, undefined, 0, 5, 20);
-=======
-        lineData.set(0, [DEFAULT_ATTR | (FLAGS.BOLD << 18), 'a', 1, 'a'.charCodeAt(0)]);
         const fragment = rowFactory.createRow(lineData, false, undefined, 0, false, 5, 20);
->>>>>>> b05c66b1
         assert.equal(getFragmentHtml(fragment),
           '<span class="xterm-bold">a</span>'
         );
       });
 
       it('should add class for italic', () => {
-<<<<<<< HEAD
         lineData.setCell(0, CellData.fromCharData([DEFAULT_ATTR | (FLAGS.ITALIC << 18), 'a', 1, 'a'.charCodeAt(0)]));
-        const fragment = rowFactory.createRow(lineData, false, undefined, 0, 5, 20);
-=======
-        lineData.set(0, [DEFAULT_ATTR | (FLAGS.ITALIC << 18), 'a', 1, 'a'.charCodeAt(0)]);
         const fragment = rowFactory.createRow(lineData, false, undefined, 0, false, 5, 20);
->>>>>>> b05c66b1
         assert.equal(getFragmentHtml(fragment),
           '<span class="xterm-italic">a</span>'
         );
@@ -117,13 +91,8 @@
       it('should add classes for 256 foreground colors', () => {
         const defaultAttrNoFgColor = (0 << 9) | (DEFAULT_COLOR << 0);
         for (let i = 0; i < 256; i++) {
-<<<<<<< HEAD
           lineData.setCell(0, CellData.fromCharData([defaultAttrNoFgColor | (i << 9), 'a', 1, 'a'.charCodeAt(0)]));
-          const fragment = rowFactory.createRow(lineData, false, undefined, 0, 5, 20);
-=======
-          lineData.set(0, [defaultAttrNoFgColor | (i << 9), 'a', 1, 'a'.charCodeAt(0)]);
           const fragment = rowFactory.createRow(lineData, false, undefined, 0, false, 5, 20);
->>>>>>> b05c66b1
           assert.equal(getFragmentHtml(fragment),
             `<span class="xterm-fg-${i}">a</span>`
           );
@@ -133,13 +102,8 @@
       it('should add classes for 256 background colors', () => {
         const defaultAttrNoBgColor = (DEFAULT_ATTR << 9) | (0 << 0);
         for (let i = 0; i < 256; i++) {
-<<<<<<< HEAD
           lineData.setCell(0, CellData.fromCharData([defaultAttrNoBgColor | (i << 0), 'a', 1, 'a'.charCodeAt(0)]));
-          const fragment = rowFactory.createRow(lineData, false, undefined, 0, 5, 20);
-=======
-          lineData.set(0, [defaultAttrNoBgColor | (i << 0), 'a', 1, 'a'.charCodeAt(0)]);
           const fragment = rowFactory.createRow(lineData, false, undefined, 0, false, 5, 20);
->>>>>>> b05c66b1
           assert.equal(getFragmentHtml(fragment),
             `<span class="xterm-bg-${i}">a</span>`
           );
@@ -147,39 +111,24 @@
       });
 
       it('should correctly invert colors', () => {
-<<<<<<< HEAD
         lineData.setCell(0, CellData.fromCharData([(FLAGS.INVERSE << 18) | (2 << 9) | (1 << 0), 'a', 1, 'a'.charCodeAt(0)]));
-        const fragment = rowFactory.createRow(lineData, false, undefined, 0, 5, 20);
-=======
-        lineData.set(0, [(FLAGS.INVERSE << 18) | (2 << 9) | (1 << 0), 'a', 1, 'a'.charCodeAt(0)]);
         const fragment = rowFactory.createRow(lineData, false, undefined, 0, false, 5, 20);
->>>>>>> b05c66b1
         assert.equal(getFragmentHtml(fragment),
           '<span class="xterm-fg-1 xterm-bg-2">a</span>'
         );
       });
 
       it('should correctly invert default fg color', () => {
-<<<<<<< HEAD
         lineData.setCell(0, CellData.fromCharData([(FLAGS.INVERSE << 18) | (DEFAULT_ATTR << 9) | (1 << 0), 'a', 1, 'a'.charCodeAt(0)]));
-        const fragment = rowFactory.createRow(lineData, false, undefined, 0, 5, 20);
-=======
-        lineData.set(0, [(FLAGS.INVERSE << 18) | (DEFAULT_ATTR << 9) | (1 << 0), 'a', 1, 'a'.charCodeAt(0)]);
         const fragment = rowFactory.createRow(lineData, false, undefined, 0, false, 5, 20);
->>>>>>> b05c66b1
         assert.equal(getFragmentHtml(fragment),
           '<span class="xterm-fg-1 xterm-bg-257">a</span>'
         );
       });
 
       it('should correctly invert default bg color', () => {
-<<<<<<< HEAD
         lineData.setCell(0, CellData.fromCharData([(FLAGS.INVERSE << 18) | (1 << 9) | (DEFAULT_COLOR << 0), 'a', 1, 'a'.charCodeAt(0)]));
-        const fragment = rowFactory.createRow(lineData, false, undefined, 0, 5, 20);
-=======
-        lineData.set(0, [(FLAGS.INVERSE << 18) | (1 << 9) | (DEFAULT_COLOR << 0), 'a', 1, 'a'.charCodeAt(0)]);
         const fragment = rowFactory.createRow(lineData, false, undefined, 0, false, 5, 20);
->>>>>>> b05c66b1
         assert.equal(getFragmentHtml(fragment),
           '<span class="xterm-fg-257 xterm-bg-1">a</span>'
         );
@@ -187,13 +136,8 @@
 
       it('should turn bold fg text bright', () => {
         for (let i = 0; i < 8; i++) {
-<<<<<<< HEAD
           lineData.setCell(0, CellData.fromCharData([(FLAGS.BOLD << 18) | (i << 9) | (DEFAULT_COLOR << 0), 'a', 1, 'a'.charCodeAt(0)]));
-          const fragment = rowFactory.createRow(lineData, false, undefined, 0, 5, 20);
-=======
-          lineData.set(0, [(FLAGS.BOLD << 18) | (i << 9) | (DEFAULT_COLOR << 0), 'a', 1, 'a'.charCodeAt(0)]);
           const fragment = rowFactory.createRow(lineData, false, undefined, 0, false, 5, 20);
->>>>>>> b05c66b1
           assert.equal(getFragmentHtml(fragment),
             `<span class="xterm-bold xterm-fg-${i + 8}">a</span>`
           );

--- conflicted
+++ resolved
@@ -6,17 +6,9 @@
 import jsdom = require('jsdom');
 import { assert } from 'chai';
 import { DomRendererRowFactory } from './DomRendererRowFactory';
-<<<<<<< HEAD
 import { DEFAULT_ATTR, NULL_CELL_CODE, NULL_CELL_WIDTH, NULL_CELL_CHAR, DEFAULT_ATTR_DATA } from '../../Buffer';
 import { BufferLine, CellData, FgFlags, BgFlags, Attributes } from '../../BufferLine';
-import { IBufferLine } from '../../Types';
-=======
-import { DEFAULT_ATTR, NULL_CELL_CODE, NULL_CELL_WIDTH, NULL_CELL_CHAR } from '../../Buffer';
-import { FLAGS } from '../Types';
-import { BufferLine, CellData } from '../../BufferLine';
 import { IBufferLine, ITerminalOptions } from '../../Types';
-import { DEFAULT_COLOR } from '../atlas/Types';
->>>>>>> 0a8d57ce
 
 describe('DomRendererRowFactory', () => {
   let dom: jsdom.JSDOM;
@@ -46,11 +38,7 @@
       lineData.setCell(0, CellData.fromCharData([DEFAULT_ATTR, '語', 2, '語'.charCodeAt(0)]));
       // There should be no element for the following "empty" cell
       lineData.setCell(1, CellData.fromCharData([DEFAULT_ATTR, '', 0, undefined]));
-<<<<<<< HEAD
-      const fragment = rowFactory.createRow(lineData, false, undefined, 0, 5, 20);
-=======
       const fragment = rowFactory.createRow(lineData, false, undefined, 0, false, 5, 20);
->>>>>>> 0a8d57ce
       assert.equal(getFragmentHtml(fragment),
         '<span style="width: 10px;">語</span>'
       );
@@ -75,11 +63,7 @@
     it('should not render cells that go beyond the terminal\'s columns', () => {
       lineData.setCell(0, CellData.fromCharData([DEFAULT_ATTR, 'a', 1, 'a'.charCodeAt(0)]));
       lineData.setCell(1, CellData.fromCharData([DEFAULT_ATTR, 'b', 1, 'b'.charCodeAt(0)]));
-<<<<<<< HEAD
-      const fragment = rowFactory.createRow(lineData, false, undefined, 0, 5, 1);
-=======
       const fragment = rowFactory.createRow(lineData, false, undefined, 0, false, 5, 1);
->>>>>>> 0a8d57ce
       assert.equal(getFragmentHtml(fragment),
         '<span>a</span>'
       );
@@ -87,30 +71,20 @@
 
     describe('attributes', () => {
       it('should add class for bold', () => {
-<<<<<<< HEAD
         const cell = CellData.fromCharData([0, 'a', 1, 'a'.charCodeAt(0)]);
         cell.fg = DEFAULT_ATTR_DATA.fg | FgFlags.BOLD;
         lineData.setCell(0, cell);
-        const fragment = rowFactory.createRow(lineData, false, undefined, 0, 5, 20);
-=======
-        lineData.setCell(0, CellData.fromCharData([DEFAULT_ATTR | (FLAGS.BOLD << 18), 'a', 1, 'a'.charCodeAt(0)]));
-        const fragment = rowFactory.createRow(lineData, false, undefined, 0, false, 5, 20);
->>>>>>> 0a8d57ce
+        const fragment = rowFactory.createRow(lineData, false, undefined, 0, false, 5, 20);
         assert.equal(getFragmentHtml(fragment),
           '<span class="xterm-bold">a</span>'
         );
       });
 
       it('should add class for italic', () => {
-<<<<<<< HEAD
         const cell = CellData.fromCharData([0, 'a', 1, 'a'.charCodeAt(0)]);
         cell.bg = DEFAULT_ATTR_DATA.bg | BgFlags.ITALIC;
         lineData.setCell(0, cell);
-        const fragment = rowFactory.createRow(lineData, false, undefined, 0, 5, 20);
-=======
-        lineData.setCell(0, CellData.fromCharData([DEFAULT_ATTR | (FLAGS.ITALIC << 18), 'a', 1, 'a'.charCodeAt(0)]));
-        const fragment = rowFactory.createRow(lineData, false, undefined, 0, false, 5, 20);
->>>>>>> 0a8d57ce
+        const fragment = rowFactory.createRow(lineData, false, undefined, 0, false, 5, 20);
         assert.equal(getFragmentHtml(fragment),
           '<span class="xterm-italic">a</span>'
         );
@@ -120,15 +94,10 @@
         const cell = CellData.fromCharData([0, 'a', 1, 'a'.charCodeAt(0)]);
         cell.fg |= Attributes.CM_P256;
         for (let i = 0; i < 256; i++) {
-<<<<<<< HEAD
           cell.fg &= ~Attributes.PCOLOR_MASK;
           cell.fg |= i;
           lineData.setCell(0, cell);
-          const fragment = rowFactory.createRow(lineData, false, undefined, 0, 5, 20);
-=======
-          lineData.setCell(0, CellData.fromCharData([defaultAttrNoFgColor | (i << 9), 'a', 1, 'a'.charCodeAt(0)]));
           const fragment = rowFactory.createRow(lineData, false, undefined, 0, false, 5, 20);
->>>>>>> 0a8d57ce
           assert.equal(getFragmentHtml(fragment),
             `<span class="xterm-fg-${i}">a</span>`
           );
@@ -139,15 +108,10 @@
         const cell = CellData.fromCharData([0, 'a', 1, 'a'.charCodeAt(0)]);
         cell.bg |= Attributes.CM_P256;
         for (let i = 0; i < 256; i++) {
-<<<<<<< HEAD
           cell.bg &= ~Attributes.PCOLOR_MASK;
           cell.bg |= i;
           lineData.setCell(0, cell);
-          const fragment = rowFactory.createRow(lineData, false, undefined, 0, 5, 20);
-=======
-          lineData.setCell(0, CellData.fromCharData([defaultAttrNoBgColor | (i << 0), 'a', 1, 'a'.charCodeAt(0)]));
           const fragment = rowFactory.createRow(lineData, false, undefined, 0, false, 5, 20);
->>>>>>> 0a8d57ce
           assert.equal(getFragmentHtml(fragment),
             `<span class="xterm-bg-${i}">a</span>`
           );
@@ -155,47 +119,32 @@
       });
 
       it('should correctly invert colors', () => {
-<<<<<<< HEAD
         const cell = CellData.fromCharData([0, 'a', 1, 'a'.charCodeAt(0)]);
         cell.fg |= Attributes.CM_P16 | 2 | FgFlags.INVERSE;
         cell.bg |= Attributes.CM_P16 | 1;
         lineData.setCell(0, cell);
-        const fragment = rowFactory.createRow(lineData, false, undefined, 0, 5, 20);
-=======
-        lineData.setCell(0, CellData.fromCharData([(FLAGS.INVERSE << 18) | (2 << 9) | (1 << 0), 'a', 1, 'a'.charCodeAt(0)]));
-        const fragment = rowFactory.createRow(lineData, false, undefined, 0, false, 5, 20);
->>>>>>> 0a8d57ce
+        const fragment = rowFactory.createRow(lineData, false, undefined, 0, false, 5, 20);
         assert.equal(getFragmentHtml(fragment),
           '<span class="xterm-bg-2 xterm-fg-1">a</span>'
         );
       });
 
       it('should correctly invert default fg color', () => {
-<<<<<<< HEAD
         const cell = CellData.fromCharData([0, 'a', 1, 'a'.charCodeAt(0)]);
         cell.fg |= FgFlags.INVERSE;
         cell.bg |= Attributes.CM_P16 | 1;
         lineData.setCell(0, cell);
-        const fragment = rowFactory.createRow(lineData, false, undefined, 0, 5, 20);
-=======
-        lineData.setCell(0, CellData.fromCharData([(FLAGS.INVERSE << 18) | (DEFAULT_ATTR << 9) | (1 << 0), 'a', 1, 'a'.charCodeAt(0)]));
-        const fragment = rowFactory.createRow(lineData, false, undefined, 0, false, 5, 20);
->>>>>>> 0a8d57ce
+        const fragment = rowFactory.createRow(lineData, false, undefined, 0, false, 5, 20);
         assert.equal(getFragmentHtml(fragment),
           '<span class="xterm-bg-257 xterm-fg-1">a</span>'
         );
       });
 
       it('should correctly invert default bg color', () => {
-<<<<<<< HEAD
         const cell = CellData.fromCharData([0, 'a', 1, 'a'.charCodeAt(0)]);
         cell.fg |= Attributes.CM_P16 | 1 | FgFlags.INVERSE;
         lineData.setCell(0, cell);
-        const fragment = rowFactory.createRow(lineData, false, undefined, 0, 5, 20);
-=======
-        lineData.setCell(0, CellData.fromCharData([(FLAGS.INVERSE << 18) | (1 << 9) | (DEFAULT_COLOR << 0), 'a', 1, 'a'.charCodeAt(0)]));
-        const fragment = rowFactory.createRow(lineData, false, undefined, 0, false, 5, 20);
->>>>>>> 0a8d57ce
+        const fragment = rowFactory.createRow(lineData, false, undefined, 0, false, 5, 20);
         assert.equal(getFragmentHtml(fragment),
           '<span class="xterm-bg-1 xterm-fg-257">a</span>'
         );
@@ -205,15 +154,10 @@
         const cell = CellData.fromCharData([0, 'a', 1, 'a'.charCodeAt(0)]);
         cell.fg |= FgFlags.BOLD | Attributes.CM_P16;
         for (let i = 0; i < 8; i++) {
-<<<<<<< HEAD
           cell.fg &= ~Attributes.PCOLOR_MASK;
           cell.fg |= i;
           lineData.setCell(0, cell);
-          const fragment = rowFactory.createRow(lineData, false, undefined, 0, 5, 20);
-=======
-          lineData.setCell(0, CellData.fromCharData([(FLAGS.BOLD << 18) | (i << 9) | (DEFAULT_COLOR << 0), 'a', 1, 'a'.charCodeAt(0)]));
           const fragment = rowFactory.createRow(lineData, false, undefined, 0, false, 5, 20);
->>>>>>> 0a8d57ce
           assert.equal(getFragmentHtml(fragment),
             `<span class="xterm-bold xterm-fg-${i + 8}">a</span>`
           );
@@ -225,7 +169,7 @@
         cell.fg |= Attributes.CM_RGB | 1 << 16 | 2 << 8 | 3;
         cell.bg |= Attributes.CM_RGB | 4 << 16 | 5 << 8 | 6;
         lineData.setCell(0, cell);
-        const fragment = rowFactory.createRow(lineData, false, undefined, 0, 5, 20);
+        const fragment = rowFactory.createRow(lineData, false, undefined, 0, false, 5, 20);
         assert.equal(getFragmentHtml(fragment),
           '<span style="color:rgb(1,2,3);background-color:rgb(4,5,6);">a</span>'
         );
@@ -236,7 +180,7 @@
         cell.fg |= Attributes.CM_RGB | 1 << 16 | 2 << 8 | 3 | FgFlags.INVERSE;
         cell.bg |= Attributes.CM_RGB | 4 << 16 | 5 << 8 | 6;
         lineData.setCell(0, cell);
-        const fragment = rowFactory.createRow(lineData, false, undefined, 0, 5, 20);
+        const fragment = rowFactory.createRow(lineData, false, undefined, 0, false, 5, 20);
         assert.equal(getFragmentHtml(fragment),
           '<span style="background-color:rgb(1,2,3);color:rgb(4,5,6);">a</span>'
         );
